// *****************************************************************************
// Copyright 2013-2020 Aerospike, Inc.
//
// Licensed under the Apache License, Version 2.0 (the "License")
// you may not use this file except in compliance with the License.
// You may obtain a copy of the License at
//
//     http://www.apache.org/licenses/LICENSE-2.0
//
// Unless required by applicable law or agreed to in writing, software
// distributed under the License is distributed on an "AS IS" BASIS,
// WITHOUT WARRANTIES OR CONDITIONS OF ANY KIND, either express or implied.
// See the License for the specific language governing permissions and
// limitations under the License.
// *****************************************************************************

'use strict'

const Commands = require('./commands')
const RecordStream = require('./record_stream')
const filter = require('./filter')

const assert = require('assert')
const util = require('util')

/**
 * @class Query
 *
 * @classdesc Aerospike Query operations perform value-based searches using
 * secondary indexes (SI). A Query object, created by calling {@link Client#query},
 * is used to execute queries on the specified namespace and set (optional).
 * Queries can return a set of records as a {@link RecordStream} or be
 * processed using Aeorspike User-Defined Functions (UDFs) before returning to
 * the client.
 *
 * For more information, please refer to the section on
 * <a href="http://www.aerospike.com/docs/guide/query.html" title="Aerospike Queries">&uArr;Queries</a>
 * in the Aerospike technical documentation.
 *
 * To scan _all_ records in a database namespace or set, it is more efficient
 * to use {@link Scan operations}, which provide more fine-grained control over
 * execution priority, concurrency, etc.
 *
 * #### SI Filters
 *
 * With a SI, the following queries can be made:
 *
 * - [Equal query]{@link module:aerospike/filter.equal} against string or
 *   numeric indexes
 * - [Range query]{@link module:aerospike/filter.range} against numeric
 *   indexes
 * - [Point-In-Region query]{@link module:aerospike/filter.geoWithinGeoJSONRegion}
 *   or [Region-Contain-Point query]{@link
 *   module:aerospike/filter.geoContainsGeoJSONPoint} against geo indexes
 *
 * See {@link module:aerospike/filter} for a list of all supported secondary
 * index filter predicates.
 *
 * Before a filter predicate can be applied, a SI needs to be
 * created on the bins which the predicate matches on. Using the Node.js
 * client, a SI can be created using {@link Client#createIndex}.
 *
 * Currently, only a single SI filter predicate is supported for
 * each query. To do more advanced filtering, a predicate expression can be
 * applied to the query (see below). Alternatively, User-Defined Functions
 * (UDFs) can be used to further process the query results on the server.
 *
<<<<<<< HEAD
=======
 * #### Predicate Filter Expressions
 *
 * Using Aerospike Predicate Filtering (deprecated in server 5.2;
 * removed in server 6.0), you can:
 *
 * - Filter out records based on record meta data, such as last-update-time or
 *   storage-size.
 * - Filter out records based on bin data, such as integer greater/less or
 *   regexp on string bins.
 *
 * Predicate filter expressions can be combined with a SI filter.
 *
 * See {@link module:aerospike/predexp} for a list of deprecated predicate
 * expressions.
 *
>>>>>>> 8f47be5e
 * For more information about Predicate Filtering, please refer to the <a
 * href="https://www.aerospike.com/docs/guide/predicate.html">&uArr;Predicate
 * Filtering</a> documentation in the Aerospike Feature Guide.
 *
 * #### Selecting Bins
 *
 * Using {@link Query#select} it is possible to select a subset of bins which
 * should be returned by the query. If no bins are selected, then the whole
 * record will be returned. If the {@link Query#nobins} property is set to
 * <code>true</code> the only the record meta data (ttl, generation, etc.) will
 * be returned.
 *
 * #### Executing a Query
 *
 * A query is executed using {@link Query#foreach}. The method returns a {@link
 * RecordStream} which emits a <code>data</code> event for each record returned
 * by the query. The query can be aborted at any time by calling
 * {@link RecordStream#abort}.
 *
 * #### Applying User-Defined Functions
 *
 * User-defined functions (UDFs) can be used to filter, transform, and
 * aggregate query results. Stream UDFs can process a stream of data by
 * defining a sequence of operations to perform. Stream UDFs perform read-only
 * operations on a collection of records. Use {@link Query#setUdf} to set the
 * UDF parameters (module name, function name and optional list of arguments)
 * before executing the query using {@link Query#foreach}.
 *
 * The feature guides on
 * <a href="http://www.aerospike.com/docs/guide/udf.html">&uArr;User-Defined Functions</a> and
 * <a href="http://www.aerospike.com/docs/guide/stream_udf.html">&uArr;Stream UDFs</a>
 * contain more detailed information and examples.
 *
 * #### Query Aggregation using Stream UDFs
 *
 * Use Aerospike Stream UDFs to aggregate query results using {@link
 * Query#apply}. Aggregation queries work similar to a MapReduce system and
 * return a single result value instead of stream of records. Aggregation
 * results can be basic data types (string, number, byte array) or collection
 * types (list, map).
 *
 * Please refer to the technical documentation on
 * <a href="http://www.aerospike.com/docs/guide/aggregation.html">&uArr;Aggregation</a>
 * for more information.
 *
 * #### Executing Record UDFs using Background Queries
 *
 * Record UDFs perform operations on a single record such as updating records
 * based on a set of parameters. Using {@link Query#background} you can run a
 * Record UDF on the result set of a query. Queries using Records UDFs are run
 * in the background on the server and do not return the records to the client.
 *
 * For additional information please refer to the section on
 * <a href="http://www.aerospike.com/docs/guide/record_udf.html">&uArr;Record UDFs</a>
 * in the Aerospike technical documentation.
 *
 * @param {Client} client - A client instance.
 * @param {string} ns - The namescape.
 * @param {string} set - The name of a set.
 * @param {object} [options] - Query parameters.
 * @param {FilterPredicate[]} [options.filters] - List of filter predicates to
 * apply to the query. See {@link Query#where}.
 * @param {string[]} [options.select] - List of bin names to select. See
 * {@link Query#select}.
 * @param {boolean} [options.nobins=false] - Whether only meta data should be
 * returned. See {@link Query#nobins}.
 *
 * @see {@link Client#query} to create new instances of this class.
 *
 * @example
 *
 * const Aerospike = require('aerospike')
 * const namespace = 'test'
 * const set = 'demo'
 *
 * Aerospike.connect((error, client) => {
 *   if (error) throw error
 *   var index = {
 *     ns: namespace,
 *     set: set,
 *     bin: 'tags',
 *     index: 'tags_idx',
 *     type: Aerospike.indexType.LIST,
 *     datatype: Aerospike.indexDataType.STRING
 *   }
 *   client.createIndex(index, (error, job) => {
 *     if (error) throw error
 *     job.waitUntilDone((error) => {
 *       if (error) throw error
 *
 *       var query = client.query('test', 'demo')
 *       query.select('id', 'tags')
 *       query.where(Aerospike.filter.contains('tags', 'green', Aerospike.indexType.LIST))
 *       var stream = query.foreach()
 *       stream.on('error', (error) => {
 *         console.error(error)
 *         throw error
 *       })
 *       stream.on('data', (record) => {
 *         console.info(record)
 *       })
 *       stream.on('end', () => {
 *         client.close()
 *       })
 *     })
 *   })
 * })
 */
function Query (client, ns, set, options) {
  if (typeof set === 'object') {
    options = set
    set = null
  }
  options = options || {}
  assertValidQueryOptions(options)

  this.client = client

  /**
   * Namespace to query.
   * @member {string} Query#ns
   */
  this.ns = ns

  /**
   * Name of the set to query.
   * @member {string} Query#set
   */
  this.set = set

  /**
   * Filters to apply to the query.
   *
   * *Note:* Currently, a single filter predicate is supported. To do more
   * advanced filtering, you need to use a user-defined function (UDF) to
   * process the result set on the server.
   *
   * @member {FilterPredicate[]} Query#filters
   *
   * @see Use {@link Query#where} to add filter predicates to the query.
   * @see Use {@link module:aerospike/filter} to create a SI
   * filter.
   */
  this.filters = options.filters || []

  /**
   * List of bin names to be selected by the query. If a query specifies bins to
   * be selected, then only those bins will be returned. If no bins are
   * selected, then all bins will be returned (unless {@link Query#nobins} is
   * set to <code>true</code>).
   *
   * @member {string[]} Query#selected
   *
   * @see Use {@link Query#select} to specify the bins to select.
   */
  this.selected = options.select

  /**
   * If set to <code>true</code>, the query will return only meta data, and exclude bins.
   *
   * @member {boolean} Query#nobins
   */
  this.nobins = options.nobins

  /**
   * User-defined function parameters to be applied to the query executed using
   * {@link Query#foreach}.
   *
   * @member {Object} Query#udf
   */
  this.udf = options.udf

  /**
   * If set to <code>true</code>, the scan will return only those belongs to partitions.
   *
   * @member {boolean} Query#pfEnabled
   * @private
   */
  this.pfEnabled = false
}

/**
 * @function Query#select
 *
 * @summary Specify the names of bins to be selected by the query.
 *
 * @description If a query specifies bins to be selected, then only those bins
 * will be returned. If no bins are selected, then all bins will be returned.
 * (Unless {@link Query#nobins} is set to <code>true</code>.)
 *
 * @param {...string} bins - List of bin names to return.
 */
Query.prototype.select = function (bins) {
  if (Array.isArray(bins)) {
    this.selected = bins
  } else {
    this.selected = Array.prototype.slice.call(arguments)
  }
}

/**
 * @function Query#where
 *
<<<<<<< HEAD
 * @summary Applies a secondary index filter to the query.
 *
 * @description Use a secondary index filter to limit the results returned by the query.
 * This method takes secondary index filter created using the {@link
 * module:aerospike/filter|filter module} as argument.
=======
 * @summary Applies a SI filter and/or a predicate expression to
 * the query.
 *
 * @description Use a SI filter, a predicate expression, or both,
 * to limit the results returned by the query. This method takes either a
 * SI filter created using the {@link
 * module:aerospike/filter|filter module}, or a sequence of predicate
 * expressions created using the {@link module:aerospike/predexp|predexp
 * module} as argument. It can also be called multiple times to add both kinds
 * of filters to the same query. (Max. one of each kind.)
>>>>>>> 8f47be5e
 *
 * @param {module:aerospike/filter~SindexFilterPredicate} predicate - The filter to
 * apply to the function.
 *
 * @example <caption>Applying a SI filter to find all records
 * where the 'tags' list bin contains the value 'blue':</caption>
 *
 * const Aerospike = require('aerospike')
 *
 * Aerospike.connect().then(client => {
 *   let query = client.query('test', 'demo')
 *
 *   let tagsFilter = Aerospike.filter.contains('tags', 'blue', Aerospike.indexType.LIST)
 *   query.where(tagsFilter)
 *
 *   let stream = query.foreach()
 *   stream.on('data', record => { console.info(record.bins.tags) })
 *   stream.on('error', error => { throw error })
 *   stream.on('end', () => client.close())
 * })
 *
<<<<<<< HEAD
 * @see {@link module:aerospike/filter} to create secondary index filters.
=======
 * @see {@link module:aerospike/filter} to create SI filters.
 * @see {@link module:aerospike/predexp} to create predicate expression filters.
 *
 * @example <caption>Applying a predicate expression in addition to a secondary
 * index filter to find only record where the 'tags' list bin contains the
 * value 'blue' but also contains at least one other value that is not
 * 'blue':</caption>
>>>>>>> 8f47be5e
 *
 * const Aerospike = require('aerospike')
 *
 * Aerospike.connect().then(client => {
 *   let query = client.query('test', 'demo')
 *
 *   let tagsFilter = Aerospike.filter.contains('tags', 'blue', Aerospike.indexType.LIST)
 *   query.where(tagsFilter)
 *
 *   let stream = query.foreach()
 *   stream.on('data', record => { console.info(record.bins.tags) })
 *   stream.on('error', error => { throw error })
 *   stream.on('end', () => client.close())
 * })
 */
Query.prototype.where = function (predicate) {
  if (predicate instanceof filter.SindexFilterPredicate) {
    this.setSindexFilter(predicate)
  } else {
    throw new TypeError('predicate should be a SindexFilterPredicate')
  }
}

Query.prototype.setSindexFilter = function (sindexFilter) {
  this.filters = this.filters || []
  this.filters.push(sindexFilter)
}

/**
 * @function Query#setUdf
 *
 * @summary Set user-defined function parameters to be applied to the query.
 *
 * @param {string} udfModule - UDF module name.
 * @param {string} udfFunction - UDF function name.
 * @param {Array<*>} [udfArgs] - Arguments for the function.
 */
Query.prototype.setUdf = function (udfModule, udfFunction, udfArgs) {
  this.udf = {
    module: udfModule,
    funcname: udfFunction,
    args: udfArgs
  }
}

/**
 * @function Query#partitions
 *
 * @summary Specify the begin and count of the partitions
 * to be scanned by the Query foreach op.
 *
 * @description If a Query specifies partitions begin and count,
 * then only those partitons will be scanned and returned.
 * If no partitions are specified,
 * then all partitions will be scanned and returned.
 *
 * @param {int} begin - Start partition number to scan.
 * @param {int} count - Number of partitions from the start to scan.
 * @param {string} digest - Start from this digest if it is specified.
 */
Query.prototype.partitions = function (begin, count, digest) {
  this.partFilter = { begin: begin, count: count, digest: digest }
  this.pfEnabled = true
}

/**
 * @function Query#foreach
 *
 * @summary Asynchronously executes the query and returns each result item
 * through the stream.
 *
 * @description
 *
 * *Applying a Stream UDF to the query results*
 *
 * A stream UDF can be applied to the query to filter, transform and aggregate
 * the query results. The UDF parameters need to be set on the query object
 * using {@link Query#setUdf} before the query is executed.
 *
 * If a UDF is applied to the query, the resulting stream will return
 * the results of the UDF stream function. Record meta data and the record keys
 * will not be returned.
 *
 * For aggregation queries that return a single result value instead of a
 * stream of values, you should use the {@link Query#apply} method instead.
 *
 * @param {QueryPolicy} [policy] - The Query Policy to use for this operation.
 *
 * @returns {RecordStream}
 */
Query.prototype.foreach = function (policy, dataCb, errorCb, endCb) {
  const stream = new RecordStream(this.client)
  if (dataCb) stream.on('data', dataCb)
  if (errorCb) stream.on('error', errorCb)
  if (endCb) stream.on('end', endCb)

  const args = [this.ns, this.set, this, policy]
  let cmd
  if (this.udf) {
    cmd = new Commands.QueryForeach(stream, args)
  } else {
    cmd = new Commands.Query(stream, args)
  }
  cmd.execute()

  return stream
}

/**
 * @function Query#results
 *
 * @summary Executes the query and collects the results into an array.
 *
 * @description This method returns a Promise that contains the query results
 * as an array of records, when fulfilled. It should only be used if the query
 * is expected to return only few records; otherwise it is recommended to use
 * {@link Query#foreach}, which returns the results as a {@link RecordStream}
 * instead.
 *
 * @param {QueryPolicy} [policy] - The Query Policy to use for this operation.
 *
 * @returns {Promise<Record[]>}
 */
Query.prototype.results = function (policy) {
  return new Promise((resolve, reject) => {
    const stream = this.foreach(policy)
    const results = []
    stream.on('error', reject)
    stream.on('end', () => resolve(results))
    stream.on('data', record => results.push(record))
  })
}

/**
 * @function Query#apply
 *
 * @summary Applies a user-defined function (UDF) to aggregate the query results.
 *
 * @description The aggregation function is called on both server and client (final reduce). Therefore, the Lua script files must also reside on both server and client.
 *
 * @param {string} udfModule - UDF module name.
 * @param {string} udfFunction - UDF function name.
 * @param {Array<*>} [udfArgs] - Arguments for the function.
 * @param {QueryPolicy} [policy] - The Query Policy to use for this operation.
 * @param {Query~aggregationResultCallback} [callback] - The function to call when the operation completes.
 *
 * @returns {?Promise} If no callback function is passed, the function returns
 * a Promise that resolves to the aggregation results.
 */
Query.prototype.apply = function (udfModule, udfFunction, udfArgs, policy, callback) {
  if (typeof policy === 'function') {
    callback = policy
    policy = null
  } else if (typeof udfArgs === 'function') {
    callback = udfArgs
    udfArgs = null
  }

  this.udf = {
    module: udfModule,
    funcname: udfFunction,
    args: udfArgs
  }

  const cmd = new Commands.QueryApply(this.client, [this.ns, this.set, this, policy], callback)
  return cmd.execute()
}

/**
 * @function Query#background
 *
 * @summary Applies a user-defined function (UDF) on records that match the query filter.
 * Records are not returned to the client.
 *
 * @description When a background query is initiated, the client will not wait
 * for results from the database. Instead a {@link Job} instance will be
 * returned, which can be used to query the query status on the database.
 *
 * @param {string} udfModule - UDF module name.
 * @param {string} udfFunction - UDF function name.
 * @param {Array<*>} [udfArgs] - Arguments for the function.
 * @param {WritePolicy} [policy] - The Write Policy to use for this operation.
 * @param {number} [queryID] - Job ID to use for the query; will be assigned
 * randomly if zero or undefined.
 * @param {jobCallback} [callback] - The function to call when the operation completes.
 *
 * @returns {?Promise} If no callback function is passed, the function returns
 * a Promise that resolves to a Job instance.
 */
Query.prototype.background = function (udfModule, udfFunction, udfArgs, policy, queryID, callback) {
  if (typeof udfArgs === 'function') {
    callback = udfArgs
    udfArgs = null
  } else if (typeof policy === 'function') {
    callback = policy
    policy = null
  } else if (typeof queryID === 'function') {
    callback = queryID
    queryID = null
  }

  this.udf = {
    module: udfModule,
    funcname: udfFunction,
    args: udfArgs
  }

  const cmd = new Commands.QueryBackground(this.client, this.ns, this.set, this, policy, queryID, callback)
  return cmd.execute()
}

/**
 * @function Query#operate
 *
 * @summary Applies write operations to all matching records.
 *
 * @description Performs a background query and applies one or more write
 * operations to all records that match the query filter(s). Neither the
 * records nor the results of the operations are returned to the client.
 * Instead a {@link Job} instance will be returned, which can be used to query
 * the query status.
 *
 * This method requires server >= 3.7.0.
 *
 * @param {module:aerospike/operations~Operation[]} operations - List of write
 * operations to perform on the matching records.
 * @param {QueryPolicy} [policy] - The Query Policy to use for this operation.
 * @param {number} [queryID] - Job ID to use for the query; will be assigned
 * randomly if zero or undefined.
 * @param {jobCallback} [callback] - The function to call when the operation completes.
 *
 * @returns {?Promise} If no callback function is passed, the function returns
 * a Promise that resolves to a Job instance.
 *
 * @since v3.14.0
 *
 * @example <caption>Increment count bin on all matching records using a background query</caption>
 *
 * const Aerospike = require('aerospike')
 *
 * Aerospike.connect().then(async (client) => {
 *   const query = client.query('namespace', 'set')
 *   query.where(Aerospike.filter.range('age', 18, 42))
 *   const ops = [Aerospike.operations.incr('count', 1)]
 *   const job = await query.operate(ops)
 *   await job.waitUntilDone()
 *   client.close()
 * })
 */
Query.prototype.operate = function (operations, policy = null, queryID = null, callback = null) {
  this.ops = operations
  const cmd = new Commands.QueryOperate(this.client, this.ns, this.set, this, policy, queryID, callback)
  return cmd.execute()
}

// In the v1 client the query() method was used for both Query and Scan
// operations. Since v2, Scan operations should use the scan() method instead.
function assertValidQueryOptions (options) {
  const scanOptions = new Set(['UDF', 'concurrent', 'percentage', 'priority'])
  const invalid = Object.keys(options).filter(function (key) {
    return scanOptions.has(key)
  })
  assert(invalid.length === 0, util.format('Invalid query arguments: %s. Use Client#scan instead.', invalid.toString()))
  assert(!options.aggregationUDF, 'Invalid query arguments: Pass UDF params to Query#apply instead.')
}

/**
 * @callback Query~aggregationResultCallback
 *
 * @summary Callback function returning the aggregation result for a query.
 *
 * @description
 *
 * If the operation was successful, <code>null</code> will be returned for the
 * error parameter. If there was an error, <code>result</code> will be
 * <code>undefined</code> and the <code>error</code> paramter will provide more
 * information about the error.
 *
 * @param {?AerospikeError} error - The error code and message or <code>null</code> if the operation was successful.
 * @param {(number|string|Array<*>|Object)} [result] - The aggregation result.
 */

module.exports = Query<|MERGE_RESOLUTION|>--- conflicted
+++ resolved
@@ -65,24 +65,6 @@
  * applied to the query (see below). Alternatively, User-Defined Functions
  * (UDFs) can be used to further process the query results on the server.
  *
-<<<<<<< HEAD
-=======
- * #### Predicate Filter Expressions
- *
- * Using Aerospike Predicate Filtering (deprecated in server 5.2;
- * removed in server 6.0), you can:
- *
- * - Filter out records based on record meta data, such as last-update-time or
- *   storage-size.
- * - Filter out records based on bin data, such as integer greater/less or
- *   regexp on string bins.
- *
- * Predicate filter expressions can be combined with a SI filter.
- *
- * See {@link module:aerospike/predexp} for a list of deprecated predicate
- * expressions.
- *
->>>>>>> 8f47be5e
  * For more information about Predicate Filtering, please refer to the <a
  * href="https://www.aerospike.com/docs/guide/predicate.html">&uArr;Predicate
  * Filtering</a> documentation in the Aerospike Feature Guide.
@@ -286,24 +268,11 @@
 /**
  * @function Query#where
  *
-<<<<<<< HEAD
- * @summary Applies a secondary index filter to the query.
- *
- * @description Use a secondary index filter to limit the results returned by the query.
- * This method takes secondary index filter created using the {@link
+ * @summary Applies a SI to the query.
+ *
+ * @description Use a SI to limit the results returned by the query.
+ * This method takes SI created using the {@link
  * module:aerospike/filter|filter module} as argument.
-=======
- * @summary Applies a SI filter and/or a predicate expression to
- * the query.
- *
- * @description Use a SI filter, a predicate expression, or both,
- * to limit the results returned by the query. This method takes either a
- * SI filter created using the {@link
- * module:aerospike/filter|filter module}, or a sequence of predicate
- * expressions created using the {@link module:aerospike/predexp|predexp
- * module} as argument. It can also be called multiple times to add both kinds
- * of filters to the same query. (Max. one of each kind.)
->>>>>>> 8f47be5e
  *
  * @param {module:aerospike/filter~SindexFilterPredicate} predicate - The filter to
  * apply to the function.
@@ -325,17 +294,7 @@
  *   stream.on('end', () => client.close())
  * })
  *
-<<<<<<< HEAD
- * @see {@link module:aerospike/filter} to create secondary index filters.
-=======
  * @see {@link module:aerospike/filter} to create SI filters.
- * @see {@link module:aerospike/predexp} to create predicate expression filters.
- *
- * @example <caption>Applying a predicate expression in addition to a secondary
- * index filter to find only record where the 'tags' list bin contains the
- * value 'blue' but also contains at least one other value that is not
- * 'blue':</caption>
->>>>>>> 8f47be5e
  *
  * const Aerospike = require('aerospike')
  *
