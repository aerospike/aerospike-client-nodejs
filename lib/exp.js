// *****************************************************************************
// Copyright 2021-2022 Aerospike, Inc.
//
// Licensed under the Apache License, Version 2.0 (the "License")
// you may not use this file except in compliance with the License.
// You may obtain a copy of the License at
//
//     http://www.apache.org/licenses/LICENSE-2.0
//
// Unless required by applicable law or agreed to in writing, software
// distributed under the License is distributed on an "AS IS" BASIS,
// WITHOUT WARRANTIES OR CONDITIONS OF ANY KIND, either express or implied.
// See the License for the specific language governing permissions and
// limitations under the License.
// *****************************************************************************

'use strict'

const as = require('bindings')('aerospike.node')
const exp = as.exp
const lists = as.lists
const maps = as.maps
const bits = as.bitwise
const hlls = as.hll
const cdtCtx = require('./cdt_context')

const BIN_TYPE_UNDEF = 0

/**
 * @module aerospike/exp
 * @summary {@link module:aerospike/exp|aerospike/exp} module
 *
<<<<<<< HEAD
 * @description module provides functions to
 * create expressions for use in key operations.
 *
 * @see {@link Client#operate}
=======
 * @description This module defines a filter expression that is
 * a mechanism for additional filtering.
 * The resultset of a secondary index (SI) query or primary index (PI)
 * query (scan) operation can be filtered through the QueryPolicy
 * and ScanPolicy classes.
 * It can also filter single key operations and
 * batch operations through the filterExpression field of their policy class.
 *
 * Filter Expressions replace PredicateExpression filtering,
 * which was deprecated in server 5.2 and
 * removed in server 6.0.
 *
 * @see {@link ReadPolicy#filterExpression}
 * @see {@link OperatePolicy#filterExpression}
 * @see {@link RemovePolicy#filterExpression}
 * @see {@link WritePolicy#filterExpression}
 * @see {@link BatchPolicy#filterExpression}
 * @see {@link ScanPolicy#filterExpression}
 * @see {@link QueryPolicy#filterExpression}
>>>>>>> fbdd26c9
 *
 * @example
 *
 * const Aerospike = require('aerospike')
 * const op = Aerospike.operations
<<<<<<< HEAD
 * const exp = Aerospike.expressions
=======
 * const exp = Aerospike.exp
>>>>>>> fbdd26c9
 * const key = new Aerospike.Key('test', 'demo', 'mykey1')
 * const tempBin = 'ExpVar' // this bin is to hold expression read operation output
 *
 * var ops = [
 *   op.append('a', 'xyz'),
 *   op.incr('b', 10),
 *   exp.operations.read(tempBin,
 *           exp.add(exp.binInt('b'), exp.binInt('b')),
 *          0),
 *   op.read('b')
 * ]
 *
<<<<<<< HEAD
=======
 * //using operate API
 *
>>>>>>> fbdd26c9
 * Aerospike.connect((error, client) => {
 *   if (error) throw error
 *   client.put(key, { a: 'abc', b: 42 }, (error) => {
 *     if (error) throw error
 *     client.operate(key, ops, (error, record) => {
 *       if (error) throw error
 *       console.log(record) // => { b: 52, ExpVar: 104 }
 *       client.close()
 *     })
 *   })
 * })
<<<<<<< HEAD
=======
 *
 * //using query API
 *
 *  Aerospike.connect((error, client) => {
 *   if (error) throw error
 *   client.put(key, { a: 'abc', b: 42 }, (error) => {
 *     if (error) throw error
 *     const queryPolicy = { filterExpression:  exp.eq(exp.binInt('b'), exp.int(42))}
 *     query.nobins = true
 *     const stream = query.foreach(queryPolicy) => {
 *       if (error) throw error
 *       // expect(record.bins).to.be.empty()
 *       // expect(record.gen).to.be.ok()
 *       // expect(record.ttl).to.be.ok()
 *       console.log(record)
 *       client.close()
 *     })
 *   })
 * })

>>>>>>> fbdd26c9
 */

/*********************************************************************************
 * VALUE EXPRESSIONS
 *********************************************************************************/

const _valueExp = (op, valName) => (value) => [{ op, [valName]: value }]

const _valueExpBytes = (op, valName, sizeName) => (value, size) => [{ op, [valName]: value, [sizeName]: size }]

/**
 * Create boolean value.
 *
 * @param {boolean} value boolean value.
 * @return {AerospikeExp}
*/
exports.bool = _valueExp(exp.ops.VAL_BOOL, 'boolVal')

/**
 * Create 64 bit signed integer value.
 *
 * @param {number} number value integer value.
 * @return {AerospikeExp}
 */
exports.int = _valueExp(exp.ops.VAL_INT, 'intVal')
const _int = exports.int

/**
 * Create 64 bit unsigned integer value.
 *
 * @param {number} number value unsigned integer value.
 * @return {AerospikeExp}
 */
exports.uint = _valueExp(exp.ops.VAL_UINT, 'uintVal')
const _uint = exports.uint

/**
 * Create 64 bit floating point value.
 *
 * @param {number} value floating point value.
  * @return {AerospikeExp}
*/
exports.float = _valueExp(exp.ops.VAL_FLOAT, 'floatVal')

/**
 * Create string value.
 *
 * @param {string} value string value.
 * @return {AerospikeExp}
 */
exports.str = _valueExp(exp.ops.VAL_STR, 'strVal')

/**
 * Create byte array value.
 *
 * @param {string[]} value byte array value.
 * @param {number} size number of bytes.
 * @return {AerospikeExp}
 */
exports.bytes = _valueExpBytes(exp.ops.VAL_BYTES, 'bytesVal', 'sz')

/**
 * Create geojson value.
 *
 * @param {Object} value geojson value.
 * @return {AerospikeExp}
 */
exports.geo = _valueExp(exp.ops.VAL_GEO, 'value')

/**
 * Create 'nil' value.
 */
exports.nil = () => [{ op: exp.ops.AS_VAL, value: null }]

const _val = _valueExp(exp.ops.AS_VAL, 'value')
exports.list = _val
exports.map = _val

/*********************************************************************************
 * KEY EXPRESSIONS
 *********************************************************************************/

const _keyTypeExp = (type) => () => [
  { op: exp.ops.KEY, count: 2 },
  ..._int(type)
]

/**
 * Create expression that returns the key as an integer. Returns 'unknown' if
 * the key is not an integer.
 *
 * @param {number} integer value Integer value of the key if the key is an integer.
 * @return {AerospikeExp}
*/
exports.keyInt = _keyTypeExp(exp.type.INT)

/**
 * Create expression that returns the key as an string. Returns 'unknown' if
 * the key is not a string.
 *
 * @param {string} string value String value of the key if the key is a string.
 * @return {AerospikeExp}
 */
exports.keyStr = _keyTypeExp(exp.type.STR)

/**
 * Create expression that returns the key as an blob. Returns 'unknown' if
 * the key is not an blob.
 *
 * @param {Object} blob Blob value of the key if the key is a blob.
 * @return {AerospikeExp}
 */
exports.keyBlob = _keyTypeExp(exp.type.BLOB)

/**
 * Create expression that returns if the primary key is stored in the record meta
 * data as a boolean expression. This would occur when "policy write key" is
 * SEND on record write.
 *
 * @param {boolean} - value True if the record has a stored key, false otherwise.
 * @return {AerospikeExp}
 */
exports.keyExist = () => [{ op: exp.ops.KEY_EXIST, count: 1 }]

/*********************************************************************************
 * BIN EXPRESSIONS
 *********************************************************************************/

const _rawStr = (value) => [{ op: exp.ops.VAL_RAWSTR, strVal: value }]

const _binTypeExp = (type) => (binName) => [
  { op: exp.ops.BIN, count: 3 },
  ..._int(type),
  ..._rawStr(binName)
]

/**
 * Create expression that returns a bin as a boolean value. Returns 'unknown'
 * if the bin is not a boolean.
 *
 * @param {string }binName Bin name.
 * @return {AerospikeExp} boolean bin
 */
exports.binBool = _binTypeExp(exp.type.BOOL)

/**
 * Create expression that returns a bin as a signed integer. Returns 'unknown'
 * if the bin is not an integer.
 *
 * @param {string} binName Bin name.
 * @return {AerospikeExp} integer bin
 */
exports.binInt = _binTypeExp(exp.type.INT)

/**
 * Create expression that returns a bin as a float. Returns 'unknown' if the bin
 * is not an float.
 *
 * @param {string} binName Bin name.
 * @return {AerospikeExp} float bin
 */
exports.binFloat = _binTypeExp(exp.type.FLOAT)

/**
 * Create expression that returns a bin as a string. Returns 'unknown' if the
 * bin is not an string.
 *
 * @param {string} binName Bin name.
 * @return {AerospikeExp} string bin
 */
exports.binStr = _binTypeExp(exp.type.STR)

/**
 * Create expression that returns a bin as a blob. Returns 'unknown' if the bin
 * is not an blob.
 *
 * @param {string} binName Bin name.
 * @return {AerospikeExp} blob bin
 */
exports.binBlob = _binTypeExp(exp.type.BLOB)

/**
 * Create expression that returns a bin as a geojson. Returns 'unknown' if the
 * bin is not geojson.
 *
 * @param {string} binName Bin name.
 * @return {AerospikeExp} geojson bin
 */
exports.binGeo = _binTypeExp(exp.type.GEOJSON)

/**
 * Create expression that returns a bin as a list. Returns 'unknown' if the bin
 * is not an list.
 *
 * @param {string} binName Bin name.
 * @return {AerospikeExp} list bin
 */
exports.binList = _binTypeExp(exp.type.LIST)

/**
 * Create expression that returns a bin as a map. Returns 'unknown' if the bin
 * is not an map.
 *
 * @param {string} binName Bin name.
 * @return {AerospikeExp} map bin
 */
exports.binMap = _binTypeExp(exp.type.MAP)

/**
 * Create expression that returns a bin as a HyperLogLog (hll). Returns
 * 'unknown' if the bin is not a HyperLogLog (hll).
 *
 * @param {string} binName Bin name.
 * @return {AerospikeExp} hll bin
 */
exports.binHll = _binTypeExp(exp.type.HLL)

exports.binType = (binName) => [
  { op: exp.ops.BIN_TYPE, count: 2 },
  ..._rawStr(binName)
]
const _binType = exports.binType

/**
 * Create expression that returns if bin of specified name exists.
 *
 * @param {string} binName Bin name.
 * @return {boolean} - value True if the bin exists, false otherwise.
 */
exports.binExists = (binName) => _ne(_binType(binName), _int(BIN_TYPE_UNDEF))

/*********************************************************************************
 * METADATA EXPRESSIONS
 *********************************************************************************/

const _metaExp = (op) => () => [{ op, count: 1 }]

/**
 * Create expression that returns record set name string. This expression usually
 * evaluates quickly because record meta data is cached in memory.
 *
 * @return {AerospikeExp} string value Name of the set this record belongs to.
 */
exports.setName = _metaExp(exp.ops.SET_NAME)

/**
 * Create expression that returns record size on disk. If server storage-engine is
 * memory, then zero is returned. This expression usually evaluates quickly
 * because record meta data is cached in memory.
 *
 * @return {AerospikeExp} integer value Uncompressed storage size of the record.
 */
exports.deviceSize = _metaExp(exp.ops.DEVICE_SIZE)

/**
 * Create expression that returns record last update time expressed as 64 bit
 * integer nanoseconds since 1970-01-01 epoch.
 *
 * @return {AerospikeExp} integer value When the record was last updated.
 */
exports.lastUpdate = _metaExp(exp.ops.LAST_UPDATE)

/**
 * Create expression that returns milliseconds since the record was last updated.
 * This expression usually evaluates quickly because record meta data is cached
 * in memory.
 *
 * @return {AerospikeExp} integer value Number of milliseconds since last updated.
 */
exports.sinceUpdate = _metaExp(exp.ops.SINCE_UPDATE)

/**
 * Create expression that returns record expiration time expressed as 64 bit
 * integer nanoseconds since 1970-01-01 epoch.
 *
 * @return {AerospikeExp} integer value Expiration time in nanoseconds since 1970-01-01.
 */
exports.voidTime = _metaExp(exp.ops.VOID_TIME)

/**
 * Create expression that returns record expiration time (time to live) in integer
 * seconds.
 *
 * @return {AerospikeExp} integer value Number of seconds till the record will expire,
 *                         returns -1 if the record never expires.
 */
exports.ttl = _metaExp(exp.ops.TTL)

/**
 * Create expression that returns if record has been deleted and is still in
 * tombstone state. This expression usually evaluates quickly because record
 * meta data is cached in memory.
 *
 * @return {AerospikeExp} - value True if the record is a tombstone, false otherwise.
 */
exports.isTombstone = _metaExp(exp.ops.IS_TOMBSTONE)

/**
 * Create expression that returns record size in memory when either the
 * storage-engine is memory or data-in-memory is true, otherwise returns 0.
 * This expression usually evaluates quickly because record meta data is cached
 * in memory.
 * Requires server version 5.3.0+.
 *
 * @return {AerospikeExp} integer value memory size of the record.
 */
exports.memorySize = _metaExp(exp.ops.MEMORY_SIZE)

/**
 * Create expression that returns record digest modulo as integer.
 *
 * @param {number} mod Divisor used to divide the digest to get a remainder.
 * @return {AerospikeExp} integer value Value in range 0 and mod (exclusive)..
 */
exports.digestModulo = _metaExp(exp.ops.DIGEST_MODULO)

/*********************************************************************************
 * COMPARISON EXPRESSIONS
 *********************************************************************************/

const _cmpExp = (op) => (left, right) => [{ op, count: 3 }].concat(left, right)

/**
 * Create equals (==) expression.
 *
 * @param {number} left left expression in comparison.
 * @param {number} right right expression in comparison.
 * @return {AerospikeExp} - boolean value
 */
exports.eq = _cmpExp(exp.ops.CMP_EQ)

/**
 * Create not equal (!=) expression.
 *
 * @param {number} left left expression in comparison.
 * @param {number} right right expression in comparison.
 * @return {AerospikeExp} - boolean value
 */
exports.ne = _cmpExp(exp.ops.CMP_NE)
const _ne = exports.ne

/**
 * Create a greater than (>) expression.
 *
 * @param {number} left left expression in comparison.
 * @param {number} right right expression in comparison.
 * @return {AerospikeExp} - boolean value
 */
exports.gt = _cmpExp(exp.ops.CMP_GT)

/**
 * Create a greater than or equals (>=) expression.
 *
 * @param {number} left left expression in comparison.
 * @param {number} right right expression in comparison.
 * @return {AerospikeExp} - boolean value
 */
exports.ge = _cmpExp(exp.ops.CMP_GE)

/**
 * Create a less than (<) expression.
 *
 * @param {number} left left expression in comparison.
 * @param {number} right right expression in comparison.
 * @return {AerospikeExp} - boolean value
 */
exports.lt = _cmpExp(exp.ops.CMP_LT)

/**
 * Create a less than or equals (<=) expression.
 *
 * @param {number} left left expression in comparison.
 * @param {number} right right expression in comparison.
 * @return {AerospikeExp} - boolean value
 */
exports.le = _cmpExp(exp.ops.CMP_LE)

/**
 * Create expression that performs a regex match on a string bin or value
 * expression.
 *
 * @param {number} options POSIX regex flags defined in regex.h.
 * @param {string} regex POSIX regex string.
 * @param {AerospikeExp} cmpStr String expression to compare against.
 * @return {AerospikeExp} - boolean value
 */
exports.cmpRegex = (options, regex, cmpStr) => [
  { op: exp.ops.CMP_REGEX, count: 4 },
  ..._int(options),
  ..._rawStr(regex),
  ...cmpStr
]

/**
 * Create a point within region or region contains point expression.
 *
 * @param {number} left left expression in comparison.
 * @param {number} right right expression in comparison.
 * @return {AerospikeExp} - boolean value
 */
exports.cmpGeo = _cmpExp(exp.ops.CMP_GEO)

/*********************************************************************************
 * LOGICAL EXPRESSIONS
 *********************************************************************************/

/**
 * Create "not" (!) operator expression.
 *
 * @param {AerospikeExp} expr Boolean expression to negate.
 * @return {AerospikeExp} - boolean value
 */
exports.not = (expr) => [
  { op: exp.ops.NOT, count: 2 },
  ...expr
]

const _VAExp = (op) => (...expr) => [].concat(
  { op },
  ...expr,
  { op: exp.ops.END_OF_VA_ARGS }
)

/**
 * Create "and" (&&) operator that applies to a variable number of expressions.
 *
 * @param {AerospikeExp} ... Variable number of boolean expressions.
 * @return {AerospikeExp} - boolean value
 */
exports.and = _VAExp(exp.ops.AND)

/**
 * Create "or" (||) operator that applies to a variable number of expressions.
 *
 * @param {AerospikeExp} ... Variable number of boolean expressions.
 * @return {AerospikeExp} - boolean value
 */
exports.or = _VAExp(exp.ops.OR)

/**
 * Create expression that returns true if only one of the expressions are true.
 * Requires server version 5.6.0+.
 *
 * @param {AerospikeExp} ... Variable number of boolean expressions.
 * @return {AerospikeExp} - boolean value
 */
exports.exclusive = _VAExp(exp.ops.EXCLUSIVE)

/*********************************************************************************
 * ARITHMETIC EXPRESSIONS
 *********************************************************************************/

/**
 * Create "add" (+) operator that applies to a variable number of expressions.
 * Return the sum of all arguments.
 * All arguments must be the same type (integer or float).
 * Requires server version 5.6.0+.
 *
 * @param {number[]} ... Variable number of integer or float expressions.
 * @return {AerospikeExp} integer or float value
 */
exports.add = _VAExp(exp.ops.ADD)

/**
 * Create "subtract" (-) operator that applies to a variable number of expressions.
 * If only one argument is provided, return the negation of that argument.
 * Otherwise, return the sum of the 2nd to Nth argument subtracted from the 1st
 * argument. All arguments must resolve to the same type (integer or float).
 * Requires server version 5.6.0+.
 *
 * @param {number[]} ... Variable number of integer or float expressions.
 * @return {AerospikeExp} integer or float value
 */
exports.sub = _VAExp(exp.ops.SUB)

/**
 * Create "multiply" (*) operator that applies to a variable number of expressions.
 * Return the product of all arguments. If only one argument is supplied, return
 * that argument. All arguments must resolve to the same type (integer or float).
 * Requires server version 5.6.0+.
 *
 * @param {number[]} ... Variable number of integer or float expressions.
 * @return {AerospikeExp} integer or float value
 */
exports.mul = _VAExp(exp.ops.MUL)

/**
 * Create "divide" (/) operator that applies to a variable number of expressions.
 * If there is only one argument, returns the reciprocal for that argument.
 * Otherwise, return the first argument divided by the product of the rest.
 * All arguments must resolve to the same type (integer or float).
 * Requires server version 5.6.0+.
 *
 * @param {number[]} ... Variable number of integer or float expressions.
 * @return {AerospikeExp} integer or float value
 */
exports.div = _VAExp(exp.ops.DIV)

const _paramsExp = (op) => (...params) => [
  { op: op, count: params.length + 1 },
  ...params
]

/**
 * Create "pow" operator that raises a "base" to the "exponent" power.
 * All arguments must resolve to floats.
 * Requires server version 5.6.0+.
 *
 * @param {number} base Base value.
 * @param {number} exponent Exponent value.
 * @return {AerospikeExp} float value
 */
exports.pow = _paramsExp(exp.ops.POW)

/**
 * Create "log" operator for logarithm of "num" with base "base".
 * All arguments must resolve to floats.
 * Requires server version 5.6.0+.
 *
 * @param {number} num Number.
 * @param {number}base Base value.
 * @return {AerospikeExp} float value
 */
exports.log = _paramsExp(exp.ops.LOG)

/**
 * Create "modulo" (%) operator that determines the remainder of "numerator"
 * divided by "denominator". All arguments must resolve to integers.
 * Requires server version 5.6.0+.
 *
 * @return {AerospikeExp} integer value
 */
exports.mod = _paramsExp(exp.ops.MOD)

/**
 * Create operator that returns absolute value of a number.
 * All arguments must resolve to integer or float.
 * Requires server version 5.6.0+.
 *
 * @return {AerospikeExp} number value
 */
exports.abs = _paramsExp(exp.ops.ABS)

/**
 * Create expression that rounds a floating point number down to the closest integer value.
 * Requires server version 5.6.0+.
 *
 * @param {number} num Floating point value to round down.
 * @return {AerospikeExp} float-value
 */
exports.floor = _paramsExp(exp.ops.FLOOR)

/**
 * Create expression that rounds a floating point number up to the closest integer value.
 * Requires server version 5.6.0+.
 *
 * @param {number} num Floating point value to round up.
 * @return {AerospikeExp} integer-value
 */
exports.ceil = _paramsExp(exp.ops.CEIL)

/**
 * Create expression that converts a float to an integer.
 * Requires server version 5.6.0+.
 *
 * @param {number} num Integer to convert to a float
 * @return {AerospikeExp} float value
 */
exports.toInt = _paramsExp(exp.ops.TO_INT)

/**
 * Create expression that converts an integer to a float.
 * Requires server version 5.6.0+.
 *
 * @param {number} num Integer to convert to a float
 * @return {AerospikeExp} float value
 */
exports.toFloat = _paramsExp(exp.ops.TO_FLOAT)

/**
 * Create integer "and" (&) operator that is applied to two or more integers.
 * All arguments must resolve to integers.
 * Requires server version 5.6.0+.
 *
 * @param {AerospikeExp} ... Variable number of integer expressions.
 * @return {AerospikeExp} integer value
 */
exports.intAnd = _VAExp(exp.ops.INT_AND)

/**
 * Create integer "or" (|) operator that is applied to two or more integers.
 * All arguments must resolve to integers.
 * Requires server version 5.6.0+.
 *
 * @param {AerospikeExp} ... Variable number of integer expressions.
 * @return {AerospikeExp} integer value
 */
exports.intOr = _VAExp(exp.ops.INT_OR)

/**
 * Create integer "xor" (^) operator that is applied to two or more integers.
 * All arguments must resolve to integers.
 * Requires server version 5.6.0+.
 *
 * @param {AerospikeExp} ... Variable number of integer expressions.
 * @return {AerospikeExp} integer value
 */
exports.intXor = _VAExp(exp.ops.INT_XOR)

/**
 * Create integer "not" (~) operator.
 * Requires server version 5.6.0+.
 *
 * @param {AerospikeExp} expr Integer expression.
 * @return {AerospikeExp} integer value
 */
exports.intNot = _paramsExp(exp.ops.INT_NOT)

/**
 * Create integer "left shift" (<<) operator.
 * Requires server version 5.6.0+.
 *
 * @param {AerospikeExp} value Integer expression.
 * @param {number} shift Number of bits to shift by.
 * @return {AerospikeExp} integer value
 */
exports.intLshift = _paramsExp(exp.ops.INT_LSHIFT)

/**
 * Create integer "logical right shift" (>>>) operator.
 * Requires server version 5.6.0+.
 *
 * @param {AerospikeExp} value Integer expression.
 * @param {number} shift Number of bits to shift by.
 * @return {AerospikeExp} integer value
 */
exports.intRshift = _paramsExp(exp.ops.INT_RSHIFT)

/**
 * Create integer "arithmetic right shift" (>>) operator.
 * Requires server version 5.6.0+.
 *
 * @param {AerospikeExp} value Integer expression.
 * @param {number} shift Number of bits to shift by.
 * @return {AerospikeExp} integer value
 */
exports.intArshift = _paramsExp(exp.ops.INT_ARSHIFT)

/**
 * Create expression that returns count of integer bits that are set to 1.
 * Requires server version 5.6.0+.
 *
 * @param {AerospikeExp}
 * @return {AerospikeExp} integer value
 */
exports.intCount = _paramsExp(exp.ops.INT_COUNT)

/**
 * Create expression that scans integer bits from left (most significant bit) to
 * right (least significant bit), looking for a search bit value. When the
 * search value is found, the index of that bit (where the most significant bit is
 * index 0) is returned. If "search" is true, the scan will search for the bit
 * value 1. If "search" is false it will search for bit value 0.
 * Requires server version 5.6.0+.
 *
 * @param {AerospikeExp}
 * @return {AerospikeExp} integer value
 */
exports.intLscan = _paramsExp(exp.ops.INT_LSCAN)

/**
 * Create expression that scans integer bits from right (least significant bit) to
 * left (most significant bit), looking for a search bit value. When the
 * search value is found, the index of that bit (where the most significant bit is
 * index 0) is returned. If "search" is true, the scan will search for the bit
 * value 1. If "search" is false it will search for bit value 0.
 * Requires server version 5.6.0+.
 *
 * @param {AerospikeExp}
 * @return {AerospikeExp} integer value
 */
exports.intRscan = _paramsExp(exp.ops.INT_RSCAN)

/**
 * Create expression that returns the minimum value in a variable number of expressions.
 * All arguments must be the same type (integer or float).
 * Requires server version 5.6.0+.
 *
 * @param {AerospikeExp} ... Variable number of integer or float expressions.
 * @return {AerospikeExp} integer or float value
 */
exports.min = _VAExp(exp.ops.MIN)

/**
 * Create expression that returns the maximum value in a variable number of expressions.
 * All arguments must be the same type (integer or float).
 * Requires server version 5.6.0+.
 *
 * @param {AerospikeExp} ... Variable number of integer or float expressions.
 * @return {AerospikeExp} integer or float value
 */
exports.max = _VAExp(exp.ops.MAX)

/*********************************************************************************
 * FLOW CONTROL AND VARIABLE EXPRESSIONS
 *********************************************************************************/
/**
 * Conditionally select an expression from a variable number of expression pairs
 * followed by default expression action. Requires server version 5.6.0+.
 *
 * @param {AerospikeExp}
 * @return {AerospikeExp} first action expression where bool expression is true or action-default.
 */
exports.cond = _VAExp(exp.ops.COND)

/**
 * Define variables and expressions in scope.
 * Requires server version 5.6.0+.
 *
 * @param {AerospikeExp} ... Variable number of expression def followed by a scoped
 *  expression.
 * @return {AerospikeExp} result of scoped expression.
 */
exports.let = _VAExp(exp.ops.LET)

/**
 * Assign variable to an expression that can be accessed later.
 * Requires server version 5.6.0+.
 *
 * @param {string} varName Variable name.
 * @param {AerospikeExp} expr The variable is set to the result of expr.
 * @return {AerospikeExp} A variable name expression pair.
 */
exports.def = (varName, expr) => [
  ..._rawStr(varName),
  ...expr
]

/**
 * Retrieve expression value from a variable.
 * Requires server version 5.6.0+.
 *
 * @param {string} varName Variable name.
 * @return {AerospikeExp} value stored in variable.
 */
exports.var = (varName) => [
  { op: exp.ops.VAR, count: 2 },
  ..._rawStr(varName)
]

/*********************************************************************************
 * LIST READ EXPRESSIONS
 *********************************************************************************/

function getListType (type, returnType, isMulti) {
  let expected = type

  switch (returnType & ~lists.returnType.INVERTED) {
    case lists.returnType.INDEX:
    case lists.returnType.REVERSE_INDEX:
    case lists.returnType.RANK:
    case lists.returnType.REVERSE_RANK:
      expected = isMulti ? exp.type.LIST : exp.type.INT
      break
    case lists.returnType.COUNT:
      expected = exp.type.INT
      break
    case lists.returnType.VALUE:
      if (isMulti) {
        expected = exp.type.LIST
      }
      break
    case lists.returnType.NONE:
    default:
      throw new TypeError('either set the value type as auto or match with return object data type')
  }

  if (type === exp.type.AUTO || type === expected) {
    return expected
  }

  throw new TypeError('either set the value type as auto or match with return object data type')
}

const _rtype = _valueExp(exp.ops.VAL_RTYPE, 'intVal')

const _listRead = (type, returnType, isMulti) => [
  { op: exp.ops.CALL, count: 5 },
  ..._rtype(getListType(type, returnType, isMulti)),
  ..._int(exp.sys.CALL_CDT)
]

const _listModify = (ctx, policy, op, param, extraParam) => [
  { op: exp.ops.CALL, count: 5 },
  ..._rtype(cdtCtx.getContextType(ctx, exp.type.LIST)),
  ..._int(exp.sys.CALL_CDT | exp.sys.FLAG_MODIFY_LOCAL),
  { op: exp.ops.CALL_VOP_START, count: 1 + param + (policy ? extraParam : 0), ctx },
  ..._int(op)
]

const _listStart = (ctx, op, param) => [
  { op: exp.ops.CALL_VOP_START, count: 1 + param, ctx },
  ..._int(op)
]

exports.lists = {
/**
 * Create expression that returns list size.
 *
 * @param {Object} ctx Optional context path for nested CDT.
 * @param {AerospikeExp} bin List bin or list value expression.
 * @return {AerospikeExp} (integer expression)
 */
  size: (bin, ctx = null) => [
    ..._listRead(exp.type.AUTO, lists.returnType.COUNT, false),
    ..._listStart(ctx, lists.opcodes.SIZE, 0),
    ...bin
  ],

  /**
 * Create expression that selects list items identified by value and returns selected
 * data specified by returnType.
 *
 * @param {Object} ctx Optional context path for nested CDT.
 * @param {AerospikeExp} returnType Return type.
 * @param {AerospikeExp} value Value expression.
 * @param {AerospikeExp} bin List bin or list value expression.
 * @return {AerospikeExp} (expression)
 */
  getByValue: (bin, value, returnType, ctx = null) => [
    ..._listRead(exp.type.AUTO, returnType, true),
    ..._listStart(ctx, lists.opcodes.GET_ALL_BY_VALUE, 2),
    ..._int(returnType),
    ...value,
    ...bin
  ],

  /**
 * Create expression that selects list items identified by value range and returns selected
 * data specified by returnType.
 *
 * @param {Object} ctx Optional context path for nested CDT.
 * @param {AerospikeExp} returnType Return type.
 * @param {AerospikeExp} begin Begin value expression.
 * @param {AerospikeExp} end End value expression.
 * @param {AerospikeExp} bin List bin or list value expression.
 * @return {AerospikeExp} (expression)
 */
  getByValueRange: (bin, begin, end, returnType, ctx = null) => [
    ..._listRead(exp.type.AUTO, returnType, true),
    ..._listStart(ctx, lists.opcodes.GET_BY_VALUE_INTERVAL, 3),
    ..._int(returnType),
    ...begin,
    ...end,
    ...bin
  ],

  /**
 * Create expression that selects list items identified by values and returns selected
 * data specified by returnType.
 *
 * @param {AerospikeExp} ctx Optional context path for nested CDT.
 * @param {AerospikeExp} returnType Return type.
 * @param {AerospikeExp} value Values list expression.
 * @param {AerospikeExp} bin List bin or list value expression.
 * @return {AerospikeExp} (expression)
 */
  getByValueList: (bin, value, returnType, ctx = null) => [
    ..._listRead(exp.type.AUTO, returnType, true),
    ..._listStart(ctx, lists.opcodes.GET_BY_VALUE_LIST, 2),
    ..._int(returnType),
    ...value,
    ...bin
  ],

  /**
 * Create expression that selects list items nearest to value and greater by relative rank
 * and returns selected data specified by returnType.
 *
 * @param {AerospikeExp} ctx Optional context path for nested CDT.
 * @param {AerospikeExp} returnType Return type.
 * @param {AerospikeExp} value Values list expression.
 * @param {AerospikeExp} rank Rank integer expression.
 * @param {AerospikeExp} bin List bin or list value expression.
 * @return {AerospikeExp} (expression)
 */
  getByRelRankRangeToEnd: (bin, value, rank, returnType, ctx = null) => [
    ..._listRead(exp.type.AUTO, returnType, true),
    ..._listStart(ctx, lists.opcodes.GET_BY_VALUE_REL_RANK_RANGE, 3),
    ..._int(returnType),
    ...value,
    ...rank,
    ...bin
  ],

  /**
 * Create expression that selects list items nearest to value and greater by relative rank with a
 * count limit and returns selected data specified by returnType.
 *
 * @param {AerospikeExp} ctx Optional context path for nested CDT.
 * @param {AerospikeExp} returnType Return type.
 * @param {AerospikeExp} value Values list expression.
 * @param {AerospikeExp} rank Rank integer expression.
 * @param {AerospikeExp} count Count integer expression.
 * @param {AerospikeExp} bin List bin or list value expression.
 * @return {AerospikeExp} (expression)
 */
  getByRelRankRange: (bin, value, rank, count, returnType, ctx = null) => [
    ..._listRead(exp.type.AUTO, returnType, true),
    ..._listStart(ctx, lists.opcodes.GET_BY_VALUE_REL_RANK_RANGE, 4),
    ..._int(returnType),
    ...value,
    ...rank,
    ...count,
    ...bin
  ],

  /**
 * Create expression that selects list item identified by index
 * and returns selected data specified by returnType.
 *
 * @param {AerospikeExp} ctx Optional context path for nested CDT.
 * @param {AerospikeExp} returnType Return type.
 * @param {AerospikeExp} valueType expression value type.
 * @param {AerospikeExp} idx Index integer expression.
 * @param {AerospikeExp} bin List bin or list value expression.
 * @return {AerospikeExp} (valueType expression)
 */
  getByIndex: (bin, index, valueType, returnType, ctx = null) => [
    ..._listRead(valueType, returnType, false),
    ..._listStart(ctx, lists.opcodes.GET_BY_INDEX, 2),
    ..._int(returnType),
    ...index,
    ...bin
  ],

  /**
 * Create expression that selects list items starting at specified index to the end of list
 * and returns selected data specified by returnType.
 *
 * @param {AerospikeExp} ctx Optional context path for nested CDT.
 * @param {AerospikeExp} returnType Return type.
 * @param {AerospikeExp} idx Index integer expression.
 * @param {AerospikeExp} bin List bin or list value expression.
 * @return {AerospikeExp} (expression)
 */
  getByIndexRangeToEnd: (bin, index, returnType, ctx = null) => [
    ..._listRead(exp.type.AUTO, returnType, true),
    ..._listStart(ctx, lists.opcodes.GET_BY_INDEX_RANGE, 2),
    ..._int(returnType),
    ...index,
    ...bin
  ],

  /**
 * Create expression that selects "count" list items starting at specified index
 * and returns selected data specified by returnType.
 *
 * @param {AerospikeExp} ctx Optional context path for nested CDT.
 * @param {AerospikeExp} returnType Return type.
 * @param {AerospikeExp} idx Index integer expression.
 * @param {AerospikeExp} count Count integer expression.
 * @param {AerospikeExp} bin List bin or list value expression.
 * @return {AerospikeExp} (expression)
 */
  getByIndexRange: (bin, index, count, returnType, ctx = null) => [
    ..._listRead(exp.type.AUTO, returnType, true),
    ..._listStart(ctx, lists.opcodes.GET_BY_INDEX_RANGE, 3),
    ..._int(returnType),
    ...index,
    ...count,
    ...bin
  ],

  /**
 * Create expression that selects list item identified by rank
 * and returns selected data specified by returnType.
 *
 * @param {AerospikeExp} ctx Optional context path for nested CDT.
 * @param {AerospikeExp} returnType Return type.
 * @param {AerospikeExp} valueType expression value type.
 * @param {AerospikeExp} rank Rank integer expression.
 * @param {AerospikeExp} bin List bin or list value expression.
 * @return {AerospikeExp} (valueType expression)
 */
  getByRank: (bin, rank, valueType, returnType, ctx = null) => [
    ..._listRead(valueType, returnType, false),
    ..._listStart(ctx, lists.opcodes.GET_BY_RANK, 2),
    ..._int(returnType),
    ...rank,
    ...bin
  ],

  /**
 * Create expression that selects list items starting at specified rank to the last ranked item
 * and returns selected data specified by returnType.
 *
 * @param {AerospikeExp} ctx Optional context path for nested CDT.
 * @param {AerospikeExp} returnType Return type.
 * @param {AerospikeExp} rank Rank integer expression.
 * @param {AerospikeExp} bin List bin or list value expression.
 * @return {AerospikeExp} (expression)
 */
  getByRankRangeToEnd: (bin, rank, returnType, ctx = null) => [
    ..._listRead(exp.type.AUTO, returnType, true),
    ..._listStart(ctx, lists.opcodes.GET_BY_RANK_RANGE, 2),
    ..._int(returnType),
    ...rank,
    ...bin
  ],

  /**
 * Create expression that selects "count" list items starting at specified rank
 * and returns selected data specified by returnType.
 *
 * @param {AerospikeExp} ctx Optional context path for nested CDT.
 * @param {AerospikeExp} returnType Return type.
 * @param {AerospikeExp} rank Rank integer expression.
 * @param {AerospikeExp} count Count integer expression.
 * @param {AerospikeExp} bin List bin or list value expression.
 * @return {AerospikeExp} (expression)
 */
  getByRankRange: (bin, rank, count, returnType, ctx = null) => [
    ..._listRead(exp.type.AUTO, returnType, true),
    ..._listStart(ctx, lists.opcodes.GET_BY_RANK_RANGE, 3),
    ..._int(returnType),
    ...rank,
    ...count,
    ...bin
  ],

  /*********************************************************************************
 * LIST MODIFY EXPRESSIONS
 *********************************************************************************/

  /**
 * Create expression that appends value to end of list.
 *
 * @param {AerospikeExp} ctx Optional context path for nested CDT.
 * @param {Object} policy Optional list write policy.
 * @param {AerospikeExp} value Value expression.
 * @param {AerospikeExp} bin List bin or list value expression.
 * @return {AerospikeExp} (list expression)
 */
  append: (bin, value, policy = null, ctx = null) => [
    ..._listModify(ctx, policy, lists.opcodes.APPEND, 1, 2),
    ...value,
    { op: exp.ops.CDT_LIST_CRMOD, listPolicy: policy },
    ...bin
  ],

  /**
 * Create expression that appends list items to end of list.
 *
 * @param {AerospikeExp} ctx Optional context path for nested CDT.
 * @param {Object} policy Optional list write policy.
 * @param {AerospikeExp} value List items expression.
 * @param {AerospikeExp} bin List bin or list value expression.
 * @return {AerospikeExp} (list expression)
 */
  appendItems: (bin, value, policy = null, ctx = null) => [
    ..._listModify(ctx, policy, lists.opcodes.APPEND_ITEMS, 1, 2),
    ...value,
    { op: exp.ops.CDT_LIST_CRMOD, listPolicy: policy },
    ...bin
  ],

  /**
 * Create expression that inserts value to specified index of list.
 *
 * @param {AerospikeExp} ctx Optional context path for nested CDT.
 * @param {Object} policy Optional list write policy.
 * @param {AerospikeExp} idx Index integer expression.
 * @param {AerospikeExp} value Value expression.
 * @param {AerospikeExp} bin List bin or list value expression.
 * @return {AerospikeExp} (list expression)
 */
  insert: (bin, value, idx, policy = null, ctx = null) => [
    ..._listModify(ctx, policy, lists.opcodes.INSERT, 2, 1),
    ...idx,
    ...value,
    { op: exp.ops.CDT_LIST_CRMOD, listPolicy: policy },
    ...bin
  ],

  /**
 * Create expression that inserts each input list item starting at specified index of list.
 *
 * @param {AerospikeExp} ctx Optional context path for nested CDT.
 * @param {Object} policy Optional list write policy.
 * @param {AerospikeExp} idx Index integer expression.
 * @param {AerospikeExp} value List items expression.
 * @param {AerospikeExp} bin List bin or list value expression.
 * @return {AerospikeExp} (list expression)
 */
  insertItems: (bin, value, idx, policy = null, ctx = null) => [
    ..._listModify(ctx, policy, lists.opcodes.INSERT_ITEMS, 2, 1),
    ...idx,
    ...value,
    { op: exp.ops.CDT_LIST_CRMOD, listPolicy: policy },
    ...bin
  ],

  /**
 * Create expression that increments list[index] by value.
 *
 * @param {AerospikeExp} ctx Optional context path for nested CDT.
 * @param {Object} policy Optional list write policy.
 * @param {AerospikeExp} idx Index integer expression.
 * @param {AerospikeExp} value Value expression.
 * @param {AerospikeExp} bin List bin or list value expression.
 * @return {AerospikeExp} (list expression)
 */
  increment: (bin, value, idx, policy = null, ctx = null) => [
    ..._listModify(ctx, policy, lists.opcodes.INCREMENT, 2, 2),
    ...idx,
    ...value,
    { op: exp.ops.CDT_LIST_CRMOD, listPolicy: policy },
    ...bin
  ],

  /**
 * Create expression that sets item value at specified index in list.
 *
 * @param {AerospikeExp} ctx Optional context path for nested CDT.
 * @param {Object} policy Optional list write policy.
 * @param {AerospikeExp} idx Index integer expression.
 * @param {AerospikeExp} value Value expression.
 * @param {AerospikeExp} bin List bin or list value expression.
 * @return {AerospikeExp} (list expression)
 */
  set: (bin, value, idx, policy = null, ctx = null) => [
    ..._listModify(ctx, policy, lists.opcodes.SET, 2, 1),
    ...idx,
    ...value,
    { op: exp.ops.CDT_LIST_CRMOD, listPolicy: policy },
    ...bin
  ],

  /**
 * Create expression that removes all items in list.
 *
 * @param {AerospikeExp} ctx Optional context path for nested CDT.
 * @param {AerospikeExp} bin List bin or list value expression.
 * @return {AerospikeExp} (list expression)
 */
  clear: (bin, ctx = null) => [
    ..._listModify(ctx, null, lists.opcodes.CLEAR, 0, 0),
    ...bin
  ],

  /**
 * Create expression that sorts list.
 *
 * @param {AerospikeExp} ctx Optional context path for nested CDT.
 * @param {number} order Sort order flags.
 * @param {AerospikeExp} bin List bin or list value expression.
 * @return {AerospikeExp} (list expression)
 */
  sort: (bin, order, ctx = null) => [
    ..._listModify(ctx, null, lists.opcodes.SORT, 1, 0),
    ..._int(order),
    ...bin
  ],

  /**
 * Create expression that removes list items identified by value.
 *
 * @param {AerospikeExp} ctx Optional context path for nested CDT.
 * @param {AerospikeExp} value Value expression.
 * @param {AerospikeExp} bin List bin or list value expression.
 * @return {AerospikeExp} (list expression)
 */
  removeByValue: (bin, value, ctx = null) => [
    ..._listModify(ctx, null, lists.opcodes.REMOVE_ALL_BY_VALUE, 2, 0),
    ..._int(lists.RETURN_NONE),
    ...value,
    ...bin
  ],

  /**
 * Create expression that removes list items identified by values.
 *
 * @param {AerospikeExp} ctx Optional context path for nested CDT.
 * @param {AerospikeExp} values Values list expression.
 * @param {AerospikeExp} bin List bin or list value expression.
 * @return {AerospikeExp} (list expression)
 */
  removeByValueList: (bin, values, ctx = null) => [
    ..._listModify(ctx, null, lists.opcodes.REMOVE_BY_VALUE_LIST, 2, 0),
    ..._int(lists.RETURN_NONE),
    ...values,
    ...bin
  ],

  /**
 * Create expression that removes list items identified by value range
 * (begin inclusive, end exclusive). If begin is nil, the range is less than end.
 * If end is infinity, the range is greater than equal to begin.
 *
 * @param {AerospikeExp} ctx Optional context path for nested CDT.
 * @param {AerospikeExp} begin Begin value expression.
 * @param {AerospikeExp} end End value expression.
 * @param {AerospikeExp} bin List bin or list value expression.
 * @return {AerospikeExp} (list expression)
 */
  removeByValueRange: (bin, end, begin, ctx = null) => [
    ..._listModify(ctx, null, lists.opcodes.REMOVE_BY_VALUE_INTERVAL, 3, 0),
    ..._int(lists.RETURN_NONE),
    ...begin,
    ...end,
    ...bin
  ],

  /**
 * Create expression that removes list items nearest to value and greater by relative rank.
 *
 * @param {AerospikeExp} ctx Optional context path for nested CDT.
 * @param {AerospikeExp} value Value expression.
 * @param {AerospikeExp} rank Rank integer expression.
 * @param {AerospikeExp} bin List bin or list value expression.
 * @return {AerospikeExp} (list expression)
 */
  removeByRelRankRangeToEnd: (bin, rank, value, ctx = null) => [
    ..._listModify(ctx, null, lists.opcodes.REMOVE_BY_VALUE_REL_RANK_RANGE, 3, 0),
    ..._int(lists.RETURN_NONE),
    ...value,
    ...rank,
    ...bin
  ],

  /**
 * Create expression that removes list items nearest to value and greater by relative rank with a
 * count limit.
 *
 * @param {AerospikeExp} ctx Optional context path for nested CDT.
 * @param {AerospikeExp} value Value expression.
 * @param {AerospikeExp} rank Rank integer expression.
 * @param {AerospikeExp} count Count integer expression.
 * @param {AerospikeExp} bin List bin or list value expression.
 * @return {AerospikeExp} (list expression)
 */
  removeByRelRankRange: (bin, count, rank, value, ctx = null) => [
    ..._listModify(ctx, null, lists.opcodes.REMOVE_BY_VALUE_REL_RANK_RANGE, 4, 0),
    ..._int(lists.RETURN_NONE),
    ...value,
    ...rank,
    ...count,
    ...bin
  ],

  /**
 * Create expression that removes list item identified by index.
 *
 * @param {AerospikeExp} ctx Optional context path for nested CDT.
 * @param {AerospikeExp} idx Index integer expression.
 * @param {AerospikeExp} bin List bin or list value expression.
 * @return {AerospikeExp} (list expression)
 */
  removeByIndex: (bin, idx, ctx = null) => [
    ..._listModify(ctx, null, lists.opcodes.REMOVE_BY_INDEX, 2, 0),
    ..._int(lists.RETURN_NONE),
    ...idx,
    ...bin
  ],

  /**
 * Create expression that removes list items starting at specified index to the end of list.
 *
 * @param {AerospikeExp} ctx Optional context path for nested CDT.
 * @param {AerospikeExp} idx Index integer expression.
 * @param {AerospikeExp} bin List bin or list value expression.
 * @return {AerospikeExp} (list expression)
 */
  removeByIndexRangeToEnd: (bin, idx, ctx = null) => [
    ..._listModify(ctx, null, lists.opcodes.REMOVE_BY_INDEX_RANGE, 2, 0),
    ..._int(lists.RETURN_NONE),
    ...idx,
    ...bin
  ],

  /**
 * Create expression that removes "count" list items starting at specified index.
 *
 * @param {AerospikeExp} ctx Optional context path for nested CDT.
 * @param {AerospikeExp} idx Index integer expression.
 * @param {AerospikeExp} count Count integer expression.
 * @param {AerospikeExp} bin List bin or list value expression.
 * @return {AerospikeExp} (list expression)
 */
  removeByIndexRange: (bin, count, idx, ctx = null) => [
    ..._listModify(ctx, null, lists.opcodes.REMOVE_BY_INDEX_RANGE, 3, 0),
    ..._int(lists.RETURN_NONE),
    ...idx,
    ...count,
    ...bin
  ],

  /**
 * Create expression that removes list item identified by rank.
 *
 * @param {AerospikeExp} ctx Optional context path for nested CDT.
 * @param {AerospikeExp} rank Rank integer expression.
 * @param {AerospikeExp} bin List bin or list value expression.
 * @return {AerospikeExp} (list expression)
 */
  removeByRank: (bin, rank, ctx = null) => [
    ..._listModify(ctx, null, lists.opcodes.REMOVE_BY_RANK, 2, 0),
    ..._int(lists.RETURN_NONE),
    ...rank,
    ...bin
  ],

  /**
 * Create expression that removes list items starting at specified rank to the last ranked item.
 *
 * @param {AerospikeExp} ctx Optional context path for nested CDT.
 * @param {AerospikeExp} rank Rank integer expression.
 * @param {AerospikeExp} bin List bin or list value expression.
 * @return {AerospikeExp} (list expression)
 */
  removeByRankRangeToEnd: (bin, rank, ctx = null) => [
    ..._listModify(ctx, null, lists.opcodes.REMOVE_BY_RANK_RANGE, 2, 0),
    ..._int(lists.RETURN_NONE),
    ...rank,
    ...bin
  ],

  /**
 * Create expression that removes "count" list items starting at specified rank.
 *
 * @param {AerospikeExp} ctx Optional context path for nested CDT.
 * @param {AerospikeExp} rank Rank integer expression.
 * @param {AerospikeExp} count Count integer expression.
 * @param {AerospikeExp} bin List bin or list value expression.
 * @return {AerospikeExp} (list expression)
 */
  removeByRankRange: (bin, count, rank, ctx = null) => [
    ..._listModify(ctx, null, lists.opcodes.REMOVE_BY_RANK_RANGE, 3, 0),
    ..._int(lists.RETURN_NONE),
    ...rank,
    ...count,
    ...bin
  ]
}

/*********************************************************************************
 * MAP MODIFY EXPRESSIONS
 *********************************************************************************/

function getMapType (type, returnType, isMulti) {
  let expected = type

  switch (returnType & ~maps.returnType.INVERTED) {
    case maps.returnType.INDEX:
    case maps.returnType.REVERSE_INDEX:
    case maps.returnType.RANK:
    case maps.returnType.REVERSE_RANK:
      expected = isMulti ? exp.type.LIST : exp.type.INT
      break
    case maps.returnType.COUNT:
      expected = exp.type.INT
      break
    case maps.returnType.KEY:
    case maps.returnType.VALUE:
      if (isMulti) {
        expected = exp.type.LIST
      }
      break
    case maps.returnType.KEY_VALUE:
      expected = exp.type.MAP
      break
    case maps.returnType.NONE:
    default:
      throw new TypeError('either set the value type as auto or match with return object data type')
  }

  if (type === exp.type.AUTO || type === expected) {
    return expected
  }

  throw new TypeError('either set the value type as auto or match with return object data type')
}

const _mapRead = (type, returnType, isMulti) => [
  { op: exp.ops.CALL, count: 5 },
  ..._rtype(getMapType(type, returnType, isMulti)),
  ..._int(exp.sys.CALL_CDT)
]

const _mapStart = (ctx, op, param) => [
  { op: exp.ops.CALL_VOP_START, count: 1 + param, ctx },
  ..._int(op)
]

const _mapModify = (ctx, policy, op, param, extraParam) => [
  { op: exp.ops.CALL, count: 5 },
  ..._rtype(cdtCtx.getContextType(ctx, exp.type.MAP)),
  ..._int(exp.sys.CALL_CDT | exp.sys.FLAG_MODIFY_LOCAL),
  { op: exp.ops.CALL_VOP_START, count: 1 + param + (policy ? extraParam : 0), ctx },
  ..._int(op)
]

exports.maps = {

  /**
 * Create expression that writes key/val item to map bin.
 *
 * @param {AerospikeExp} ctx Optional context path for nested CDT.
 * @param {Object} policy Optional map write policy.
 * @param {AerospikeExp} key Key expression.
 * @param {AerospikeExp} value Value expression.
 * @param {AerospikeExp} bin Map bin or map value expression.
 * @return {AerospikeExp} (map expression)
 */
  put: (bin, value, key, policy = null, ctx = null) => [
    ..._mapModify(ctx, policy, maps.opcodes.PUT, 2, 2),
    ...key,
    ...value,
    { op: exp.ops.CDT_MAP_CRMOD, mapPolicy: policy },
    ...bin
  ],

  /**
 * Create expression that writes each map item to map bin.
 *
 * @param {AerospikeExp} ctx Optional context path for nested CDT.
 * @param {Object} policy Optional map write policy.
 * @param {AerospikeExp} map Source map expression.
 * @param {AerospikeExp} bin Target map bin or map value expression.
 * @return {AerospikeExp} (map expression)
 */
  putItems: (bin, map, policy = null, ctx = null) => [
    ..._mapModify(ctx, policy, maps.opcodes.PUT_ITEMS, 1, 2),
    ...map,
    { op: exp.ops.CDT_MAP_CRMOD, mapPolicy: policy },
    ...bin
  ],

  /**
 * Create expression that increments values by incr for all items identified by key.
 * Valid only for numbers.
 *
 * @param {AerospikeExp} ctx Optional context path for nested CDT.
 * @param {Object} policy Optional map write policy.
 * @param {AerospikeExp} key Key expression.
 * @param {AerospikeExp} value Increment value number expression.
 * @param {AerospikeExp} bin Map bin or map value expression.
 * @return {AerospikeExp} (map expression)
 */
  increment: (bin, value, key, policy = null, ctx = null) => [
    ..._mapModify(ctx, policy, maps.opcodes.INCREMENT, 2, 1),
    ...key,
    ...value,
    { op: exp.ops.CDT_MAP_CRMOD, mapPolicy: policy },
    ...bin
  ],

  /**
 * Create expression that removes all items in map.
 *
 * @param {AerospikeExp} ctx Optional context path for nested CDT.
 * @param {AerospikeExp} bin Map bin or map value expression.
 * @return {AerospikeExp} (map expression)
 */
  clear: (bin, ctx = null) => [
    ..._mapModify(ctx, null, maps.opcodes.CLEAR, 0, 0),
    ...bin
  ],

  /**
 * Create expression that removes map item identified by key.
 *
 * @param {AerospikeExp} ctx Optional context path for nested CDT.
 * @param {AerospikeExp} key Key expression.
 * @param {AerospikeExp} bin Map bin or map value expression.
 * @return {AerospikeExp} (map expression)
 */
  removeByKey: (bin, key, ctx = null) => [
    ..._mapModify(ctx, null, maps.opcodes.REMOVE_BY_KEY, 2, 0),
    ..._int(maps.RETURN_NONE),
    ...key,
    ...bin
  ],

  /**
 * Create expression that removes map items identified by keys.
 *
 * @param {AerospikeExp} ctx Optional context path for nested CDT.
 * @param {AerospikeExp} keys List expression of keys to remove.
 * @param {AerospikeExp} bin Map bin or map value expression.
 * @return {AerospikeExp} (map expression)
 */
  removeByKeyList: (bin, keys, ctx = null) => [
    ..._mapModify(ctx, null, maps.opcodes.REMOVE_BY_KEY_LIST, 2, 0),
    ..._int(maps.RETURN_NONE),
    ...keys,
    ...bin
  ],

  /**
 * Create expression that removes map items identified by key range
 * (begin inclusive, end exclusive). If begin is nil, the range is less than end.
 * If end is infinity, the range is greater than equal to begin.
 *
 * @param {AerospikeExp} ctx Optional context path for nested CDT.
 * @param {AerospikeExp} begin Begin value expression.
 * @param {AerospikeExp} end End value expression.
 * @param {AerospikeExp} bin Map bin or map value expression.
 * @return {AerospikeExp} (map expression)
 */
  removeByKeyRange: (bin, end, begin, ctx = null) => [
    ..._mapModify(ctx, null, maps.opcodes.REMOVE_BY_KEY_INTERVAL, 3, 0),
    ..._int(maps.RETURN_NONE),
    ...begin,
    ...end,
    ...bin
  ],

  /**
 * Create expression that removes map items nearest to key and greater by index.
 *
 * @param {AerospikeExp} ctx Optional context path for nested CDT.
 * @param {AerospikeExp} key Key expression.
 * @param {AerospikeExp} idx Index integer expression.
 * @param {AerospikeExp} bin Map bin or map value expression.
 * @return {AerospikeExp} (map expression)
 */
  removeByKeyRelIndexRangeToEnd: (bin, idx, key, ctx = null) => [
    ..._mapModify(ctx, null, maps.opcodes.REMOVE_BY_KEY_REL_INDEX_RANGE, 3, 0),
    ..._int(maps.RETURN_NONE),
    ...key,
    ...idx,
    ...bin
  ],

  /**
 * Create expression that removes map items nearest to key and greater by index with a count limit.
 *
 * @param {AerospikeExp} ctx Optional context path for nested CDT.
 * @param {AerospikeExp} key Key expression.
 * @param {AerospikeExp} idx Index integer expression.
 * @param {AerospikeExp} count Count integer expression.
 * @param {AerospikeExp} bin Map bin or map value expression.
 * @return {AerospikeExp} (map expression)
 */
  removeByKeyRelIndexRange: (bin, count, idx, key, ctx = null) => [
    ..._mapModify(ctx, null, maps.opcodes.REMOVE_BY_KEY_REL_INDEX_RANGE, 4, 0),
    ..._int(maps.RETURN_NONE),
    ...key,
    ...idx,
    ...count,
    ...bin
  ],

  /**
 * Create expression that removes map items identified by value.
 *
 * @param {AerospikeExp} ctx Optional context path for nested CDT.
 * @param {AerospikeExp} value Value expression.
 * @param {AerospikeExp} bin Map bin or map value expression.
 * @return {AerospikeExp} (map expression)
 */
  removeByValue: (bin, value, ctx = null) => [
    ..._mapModify(ctx, null, maps.opcodes.REMOVE_ALL_BY_VALUE, 2, 0),
    ..._int(maps.RETURN_NONE),
    ...value,
    ...bin
  ],

  /**
 * Create expression that removes map items identified by values.
 *
 * @param {AerospikeExp} ctx Optional context path for nested CDT.
 * @param {AerospikeExp} values Values list expression.
 * @param {AerospikeExp} bin Map bin or map value expression.
 * @return {AerospikeExp} (map expression)
 */
  removeByValueList: (bin, values, ctx = null) => [
    ..._mapModify(ctx, null, maps.opcodes.REMOVE_BY_VALUE_LIST, 2, 0),
    ..._int(maps.RETURN_NONE),
    ...values,
    ...bin
  ],

  /**
 * Create expression that removes map items identified by value range
 * (begin inclusive, end exclusive). If begin is nil, the range is less than end.
 * If end is infinity, the range is greater than equal to begin.
 *
 * @param {AerospikeExp} ctx Optional context path for nested CDT.
 * @param {AerospikeExp} begin Begin value expression.
 * @param {AerospikeExp} end End value expression.
 * @param {AerospikeExp} bin Map bin or map value expression.
 * @return {AerospikeExp} (map expression)
 */
  removeByValueRange: (bin, end, begin, ctx = null) => [
    ..._mapModify(ctx, null, maps.opcodes.REMOVE_BY_VALUE_INTERVAL, 3, 0),
    ..._int(maps.RETURN_NONE),
    ...begin,
    ...end,
    ...bin
  ],

  /**
 * Create expression that removes map items nearest to value and greater by relative rank.
 *
 * @param {AerospikeExp} ctx Optional context path for nested CDT.
 * @param {AerospikeExp} value Value expression.
 * @param {AerospikeExp} rank Rank integer expression.
 * @param {AerospikeExp} bin Map bin or map value expression.
 * @return {AerospikeExp} (map expression)
 */
  removeByValueRelRankRangeToEnd: (bin, rank, value, ctx = null) => [
    ..._mapModify(ctx, null, maps.opcodes.REMOVE_BY_VALUE_REL_RANK_RANGE, 3, 0),
    ..._int(maps.RETURN_NONE),
    ...value,
    ...rank,
    ...bin
  ],

  /**
 * Create expression that removes map items nearest to value and greater by relative rank with a
 * count limit.
 *
 * @param {AerospikeExp} ctx Optional context path for nested CDT.
 * @param {AerospikeExp} value Value expression.
 * @param {AerospikeExp} rank Rank integer expression.
 * @param {AerospikeExp} count Count integer expression.
 * @param {AerospikeExp} bin Map bin or map value expression.
 * @return {AerospikeExp} (map expression)
 */
  removeByValueRelRankRange: (bin, count, rank, value, key, ctx = null) => [
    ..._mapModify(ctx, null, maps.opcodes.REMOVE_BY_VALUE_REL_RANK_RANGE, 4, 0),
    ..._int(maps.RETURN_NONE),
    ...value,
    ...rank,
    ...count,
    ...bin
  ],

  /**
 * Create expression that removes map item identified by index.
 *
 * @param {AerospikeExp} ctx Optional context path for nested CDT.
 * @param {AerospikeExp} idx Index integer expression.
 * @param {AerospikeExp} bin Map bin or map value expression.
 * @return {AerospikeExp} (map expression)
 */
  removeByIndex: (bin, idx, ctx = null) => [
    ..._mapModify(ctx, null, maps.opcodes.REMOVE_BY_INDEX, 2, 0),
    ..._int(maps.RETURN_NONE),
    ...idx,
    ...bin
  ],

  /**
 * Create expression that removes map items starting at specified index to the end of map.
 *
 * @param {AerospikeExp} ctx Optional context path for nested CDT.
 * @param {AerospikeExp} idx Index integer expression.
 * @param {AerospikeExp} bin Map bin or map value expression.
 * @return {AerospikeExp} (map expression)
 */
  removeByIndexRangeToEnd: (bin, idx, ctx = null) => [
    ..._mapModify(ctx, null, maps.opcodes.REMOVE_BY_INDEX_RANGE, 2, 0),
    ..._int(maps.RETURN_NONE),
    ...idx,
    ...bin
  ],

  /**
 * Create expression that removes "count" map items starting at specified index.
 *
 * @param {AerospikeExp} ctx Optional context path for nested CDT.
 * @param {AerospikeExp} idx Index integer expression.
 * @param {AerospikeExp} count Count integer expression.
 * @param {AerospikeExp} bin Map bin or map value expression.
 * @return {AerospikeExp} (map expression)
 */
  removeByIndexRange: (bin, count, idx, ctx = null) => [
    ..._mapModify(ctx, null, maps.opcodes.PUT, 3, 0),
    ..._int(maps.RETURN_NONE),
    ...idx,
    ...count,
    ...bin
  ],

  /**
 * Create expression that removes map item identified by rank.
 *
 * @param {AerospikeExp} ctx Optional context path for nested CDT.
 * @param {AerospikeExp} rank Rank integer expression.
 * @param {AerospikeExp} bin Map bin or map value expression.
 * @return {AerospikeExp} (map expression)
 */
  removeByRank: (bin, rank, ctx = null) => [
    ..._mapModify(ctx, null, maps.opcodes.REMOVE_BY_RANK, 2, 0),
    ..._int(maps.RETURN_NONE),
    ...rank,
    ...bin
  ],

  /**
 * Create expression that removes map items starting at specified rank to the last ranked item.
 *
 * @param {AerospikeExp} ctx Optional context path for nested CDT.
 * @param {AerospikeExp} rank Rank integer expression.
 * @param {AerospikeExp} bin Map bin or map value expression.
 * @return {AerospikeExp} (map expression)
 */
  removeByRankRangeToEnd: (bin, rank, ctx = null) => [
    ..._mapModify(ctx, null, maps.opcodes.REMOVE_BY_RANK_RANGE, 2, 0),
    ..._int(maps.RETURN_NONE),
    ...rank,
    ...bin
  ],

  /**
 * Create expression that removes "count" map items starting at specified rank.
 *
 * @param {AerospikeExp} ctx Optional context path for nested CDT.
 * @param {AerospikeExp} rank Rank integer expression.
 * @param {AerospikeExp} count Count integer expression.
 * @param {AerospikeExp} bin Map bin or map value expression.
 * @return {AerospikeExp} (map expression)
 */
  removeByRankRange: (bin, count, rank, ctx = null) => [
    ..._mapModify(ctx, null, maps.opcodes.REMOVE_BY_RANK_RANGE, 3, 0),
    ..._int(maps.RETURN_NONE),
    ...rank,
    ...count,
    ...bin
  ],

  /*********************************************************************************
 * MAP READ EXPRESSIONS
 *********************************************************************************/

  /**
 * Create expression that returns map size.
 *
 * @param {AerospikeExp} ctx Optional context path for nested CDT.
 * @param {AerospikeExp} bin Map bin or map value expression.
 * @return {AerospikeExp} (integer expression)
 */
  size: (bin, ctx = null) => [
    ..._mapRead(exp.type.AUTO, maps.returnType.COUNT, false),
    ..._mapStart(ctx, maps.opcodes.SIZE, 0),
    ...bin
  ],

  /**
 * Create expression that selects map item identified by key
 * and returns selected data specified by returnType.
 *
 * @param {AerospikeExp} ctx Optional context path for nested CDT.
 * @param {AerospikeExp} returnType Return type.
 * @param {AerospikeExp} valueType expression value type.
 * @param {AerospikeExp} key Key expression.
 * @param {AerospikeExp} bin Map bin or map value expression.
 * @return {AerospikeExp} (expression)
 */
  getByKey: (bin, key, valueType, returnType, ctx = null) => [
    ..._mapRead(valueType, returnType, false),
    ..._mapStart(ctx, maps.opcodes.GET_BY_KEY, 2),
    ..._int(returnType),
    ...key,
    ...bin
  ],

  /**
 * Create expression that selects map items identified by key range
 * (begin inclusive, end exclusive). If begin is nil, the range is less than end.
 * If end is infinity, the range is greater than equal to begin.
 * Expression returns selected data specified by returnType.
 *
 * @param {AerospikeExp} ctx Optional context path for nested CDT.
 * @param {AerospikeExp} returnType Return type.
 * @param {AerospikeExp} begin Begin key expression.
 * @param {AerospikeExp} end End key expression.
 * @param {AerospikeExp} bin Map bin or map value expression.
 * @return {AerospikeExp} (expression)
 */
  getByKeyRange: (bin, end, begin, returnType, ctx = null) => [
    ..._mapRead(exp.type.AUTO, returnType, true),
    ..._mapStart(ctx, maps.opcodes.GET_BY_KEY_INTERVAL, 3),
    ..._int(returnType),
    ...begin,
    ...end,
    ...bin
  ],

  /**
 * Create expression that selects map items identified by keys
 * and returns selected data specified by returnType.
 *
 * @param {AerospikeExp} ctx Optional context path for nested CDT.
 * @param {AerospikeExp} returnType Return type.
 * @param {AerospikeExp} keys Keys list expression.
 * @param {AerospikeExp} bin Map bin or map value expression.
 * @return {AerospikeExp} (expression)
 */
  getByKeyList: (bin, keys, returnType, ctx = null) => [
    ..._mapRead(exp.type.AUTO, returnType, true),
    ..._mapStart(ctx, maps.opcodes.GET_BY_KEY_INTERVAL, 2),
    ..._int(returnType),
    ...keys,
    ...bin
  ],

  /**
 * Create expression that selects map items nearest to key and greater by index
 * and returns selected data specified by returnType.
 *
 * @param {AerospikeExp} ctx Optional context path for nested CDT.
 * @param {AerospikeExp} returnType Return type.
 * @param {AerospikeExp} key Key expression.
 * @param {AerospikeExp} idx Index integer expression.
 * @param {AerospikeExp} bin Map bin or map value expression.
 * @return {AerospikeExp} (expression)
 */
  getByKeyRelIndexRangeToEnd: (bin, idx, key, returnType, ctx = null) => [
    ..._mapRead(exp.type.AUTO, returnType, true),
    ..._mapStart(ctx, maps.opcodes.GET_BY_KEY_INTERVAL, 3),
    ..._int(returnType),
    ...key,
    ...idx,
    ...bin
  ],

  /**
 * Create expression that selects map items nearest to key and greater by index with a count limit.
 * Expression returns selected data specified by returnType.
 *
 * @param {AerospikeExp} ctx Optional context path for nested CDT.
 * @param {AerospikeExp} returnType Return type.
 * @param {AerospikeExp} key Key expression.
 * @param {AerospikeExp} idx Index integer expression.
 * @param {AerospikeExp} count Count integer expression.
 * @param {AerospikeExp} bin Map bin or map value expression.
 * @return {AerospikeExp} (expression)
 */
  getByKeyRelIndexRange: (bin, count, idx, key, returnType, ctx = null) => [
    ..._mapRead(exp.type.AUTO, returnType, true),
    ..._mapStart(ctx, maps.opcodes.GET_BY_KEY_REL_INDEX_RANGE, 4),
    ..._int(returnType),
    ...key,
    ...idx,
    ...count,
    ...bin
  ],

  /**
 * Create expression that selects map items identified by value
 * and returns selected data specified by returnType.
 *
 * @param {AerospikeExp} ctx Optional context path for nested CDT.
 * @param {AerospikeExp} returnType Return type.
 * @param {AerospikeExp} value Value expression.
 * @param {AerospikeExp} bin Map bin or map value expression.
 * @return {AerospikeExp} (expression)
 */
  getByValue: (bin, value, returnType, ctx = null) => [
    ..._mapRead(exp.type.AUTO, returnType, true),
    ..._mapStart(ctx, maps.opcodes.GET_ALL_BY_VALUE, 2),
    ..._int(returnType),
    ...value,
    ...bin
  ],

  /**
 * Create expression that selects map items identified by value range
 * (begin inclusive, end exclusive). If begin is nil, the range is less than end.
 * If end is infinity, the range is greater than equal to begin.
 * Expression returns selected data specified by returnType.
 *
 * @param {AerospikeExp} ctx Optional context path for nested CDT.
 * @param {AerospikeExp} returnType Return type.
 * @param {AerospikeExp} begin Begin value expression.
 * @param {AerospikeExp} end End value expression.
 * @param {AerospikeExp} bin Map bin or map value expression.
 * @return {AerospikeExp} (expression)
 */
  getByValueRange: (bin, end, begin, returnType, ctx = null) => [
    ..._mapRead(exp.type.AUTO, returnType, true),
    ..._mapStart(ctx, maps.opcodes.GET_BY_VALUE_INTERVAL, 3),
    ..._int(returnType),
    ...begin,
    ...end,
    ...bin
  ],

  /**
 * Create expression that selects map items identified by values
 * and returns selected data specified by returnType.
 *
 * @param {AerospikeExp} ctx Optional context path for nested CDT.
 * @param {AerospikeExp} returnType Return type.
 * @param {AerospikeExp} values Values list expression.
 * @param {AerospikeExp} bin Map bin or map value expression.
 * @return {AerospikeExp} (expression)
 */
  getByValueList: (bin, values, returnType, ctx = null) => [
    ..._mapRead(exp.type.AUTO, returnType, true),
    ..._mapStart(ctx, maps.opcodes.GET_BY_VALUE_INTERVAL, 2),
    ..._int(returnType),
    ...values,
    ...bin
  ],

  /**
 * Create expression that selects map items nearest to value and greater by relative rank.
 * Expression returns selected data specified by returnType.
 *
 * @param {AerospikeExp} ctx Optional context path for nested CDT.
 * @param {AerospikeExp} returnType Return type.
 * @param {AerospikeExp} value Value expression.
 * @param {AerospikeExp} rank Rank integer expression.
 * @param {AerospikeExp} bin Map bin or map value expression.
 * @return {AerospikeExp} (expression)
 */
  getByValueRelRankRangeToEnd: (bin, rank, value, returnType, ctx = null) => [
    ..._mapRead(exp.type.AUTO, returnType, true),
    ..._mapStart(ctx, maps.opcodes.GET_BY_VALUE_REL_RANK_RANGE, 3),
    ..._int(returnType),
    ...value,
    ...rank,
    ...bin
  ],

  /**
 * Create expression that selects map items nearest to value and greater by relative rank with a
 * count limit. Expression returns selected data specified by returnType.
 *
 * @param {AerospikeExp} ctx Optional context path for nested CDT.
 * @param {AerospikeExp} returnType Return type.
 * @param {AerospikeExp} value Value expression.
 * @param {AerospikeExp} rank Rank integer expression.
 * @param {AerospikeExp} count Count integer expression.
 * @param {AerospikeExp} bin Map bin or map value expression.
 * @return {AerospikeExp} (expression)
 */
  getByValueRelRankRange: (bin, count, rank, value, returnType, ctx = null) => [
    ..._mapRead(exp.type.AUTO, returnType, true),
    ..._mapStart(ctx, maps.opcodes.GET_BY_VALUE_REL_RANK_RANGE, 4),
    ..._int(returnType),
    ...value,
    ...rank,
    ...count,
    ...bin
  ],

  /**
 * Create expression that selects map item identified by index
 * and returns selected data specified by returnType.
 *
 * @param {AerospikeExp} ctx Optional context path for nested CDT.
 * @param {AerospikeExp} returnType Return type.
 * @param {AerospikeExp} valueType expression value type.
 * @param {AerospikeExp} idx Index integer expression.
 * @param {AerospikeExp} bin Map bin or map value expression.
 * @return {AerospikeExp} (expression)
 */
  getByIndex: (bin, idx, valueType, returnType, ctx = null) => [
    ..._mapRead(valueType, returnType, false),
    ..._mapStart(ctx, maps.opcodes.GET_BY_INDEX, 2),
    ..._int(returnType),
    ...idx,
    ...bin
  ],

  /**
 * Create expression that selects map items starting at specified index to the end of map
 * and returns selected data specified by returnType.
 *
 * @param {AerospikeExp} ctx Optional context path for nested CDT.
 * @param {AerospikeExp} returnType Return type.
 * @param {AerospikeExp} idx Index integer expression.
 * @param {AerospikeExp} bin Map bin or map value expression.
 * @return {AerospikeExp} (expression)
 */
  getByIndexRangeToEnd: (bin, idx, returnType, ctx = null) => [
    ..._mapRead(exp.type.AUTO, returnType, true),
    ..._mapStart(ctx, maps.opcodes.GET_BY_INDEX_RANGE, 2),
    ..._int(returnType),
    ...idx,
    ...bin
  ],

  /**
 * Create expression that selects "count" map items starting at specified index
 * and returns selected data specified by returnType.
 *
 * @param {AerospikeExp} ctx Optional context path for nested CDT.
 * @param {AerospikeExp} returnType Return type.
 * @param {AerospikeExp} idx Index integer expression.
 * @param {AerospikeExp} count Count integer expression.
 * @param {AerospikeExp} bin Map bin or map value expression.
 * @return {AerospikeExp} (expression)
 */
  getByIndexRange: (bin, count, idx, returnType, ctx = null) => [
    ..._mapRead(exp.type.AUTO, returnType, true),
    ..._mapStart(ctx, maps.opcodes.GET_BY_INDEX_RANGE, 3),
    ..._int(returnType),
    ...idx,
    ...count,
    ...bin
  ],

  /**
 * Create expression that selects map item identified by rank
 * and returns selected data specified by returnType.
 *
 * @param {AerospikeExp} ctx Optional context path for nested CDT.
 * @param {AerospikeExp} returnType Return type.
 * @param {AerospikeExp} valueType expression value type.
 * @param {AerospikeExp} rank Rank integer expression.
 * @param {AerospikeExp} bin Map bin or map value expression.
 * @return {AerospikeExp} (expression)
 */
  getByRank: (bin, rank, valueType, returnType, ctx = null) => [
    ..._mapRead(valueType, returnType, false),
    ..._mapStart(ctx, maps.opcodes.GET_BY_RANK, 2),
    ..._int(returnType),
    ...rank,
    ...bin
  ],

  /**
 * Create expression that selects map items starting at specified rank to the last ranked item
 * and returns selected data specified by returnType.
 *
 * @param {AerospikeExp} ctx Optional context path for nested CDT.
 * @param {AerospikeExp} returnType Return type.
 * @param {AerospikeExp} rank Rank integer expression.
 * @param {AerospikeExp} bin Map bin or map value expression.
 * @return {AerospikeExp} (expression)
 */
  getByRankRangeToEnd: (bin, rank, returnType, ctx = null) => [
    ..._mapRead(exp.type.AUTO, returnType, true),
    ..._mapStart(ctx, maps.opcodes.GET_BY_RANK_RANGE, 2),
    ..._int(returnType),
    ...rank,
    ...bin
  ],

  /**
 * Create expression that selects "count" map items starting at specified rank
 * and returns selected data specified by returnType.
 *
 * @param {AerospikeExp} ctx Optional context path for nested CDT.
 * @param {AerospikeExp} returnType Return type.
 * @param {AerospikeExp} rank Rank integer expression.
 * @param {AerospikeExp} count Count integer expression.
 * @param {AerospikeExp} bin Map bin or map value expression.
 * @return {AerospikeExp} (expression)
 */
  getByRankRange: (bin, count, rank, returnType, ctx = null) => [
    ..._mapRead(exp.type.AUTO, returnType, true),
    ..._mapStart(ctx, maps.opcodes.GET_BY_RANK_RANGE, 3),
    ..._int(returnType),
    ...rank,
    ...count,
    ...bin
  ]
}

/*********************************************************************************
 * BIT MODIFY EXPRESSIONS
 *********************************************************************************/

const _bitModify = () => [
  { op: exp.ops.CALL, count: 5 },
  ..._rtype(exp.type.BLOB),
  ..._int(exp.sys.CALL_BITS | exp.sys.FLAG_MODIFY_LOCAL)
]

const _bitModStart = (op, param) => [
  ..._bitModify(),
  { op: exp.ops.CALL_VOP_START, count: 1 + param },
  ..._int(op)
]

const _bitRead = (returnType) => [
  { op: exp.ops.CALL, count: 5 },
  ..._rtype(returnType),
  ..._int(exp.sys.CALL_BITS)
]

const _bitReadStart = (returnType, op, param) => [
  ..._bitRead(returnType),
  { op: exp.ops.CALL_VOP_START, count: 1 + param },
  ..._int(op)
]

exports.bit = {

  /**
 * Create an expression that performs bit resize operation.
 *
 * @param {Object} policy bit policy value.
 * @param {number} byteSize Number of bytes the resulting blob should occupy.
 * @param {number} flags bit resize flags value.
 * @param {AerospikeExp} bin A blob bin expression to apply this function to.
 * @return {AerospikeExp} blob bin byteSize bytes.
 */
  reSize: (bin, flags, byteSize, policy = null) => [
    ..._bitModStart(bits.opcodes.RESIZE, 3),
    ...byteSize,
    ..._uint((policy ? policy.flags : 0)),
    ..._uint(flags),
    ...bin
  ],

  /**
 * Create an expression that performs bit insert operation.
 *
 * @param {Object} policy bit policy value.
 * @param {AerospikeExp} byteOffset Byte index of where to insert the value.
 * @param {AerospikeExp} value Blob expression containing the bytes to insert.
 * @param {AerospikeExp} bin A blob bin expression to apply this function to.
 * @return {AerospikeExp} blob bin resulting blob containing the inserted bytes.
 */
  insert: (bin, value, byteOffset, policy = null) => [
    ..._bitModStart(bits.opcodes.INSERT, 3),
    ...byteOffset,
    ...value,
    ..._uint((policy ? policy.flags : 0)),
    ...bin
  ],

  /**
 * Create an expression that performs bit remove operation.
 *
 * @param {Object} policy bit policy value.
 * @param {AerospikeExp} byteOffset Byte index of where to remove from.
 * @param {number} byteSize Number of bytes to remove.
 * @param {AerospikeExp} bin A blob bin expression to apply this function to.
 * @return {AerospikeExp} blob bin resulting blob with the bytes removed.
 */
  remove: (bin, byteSize, byteOffset, policy = null) => [
    ..._bitModStart(bits.opcodes.REMOVE, 3),
    ...byteOffset,
    ...byteSize,
    ..._uint((policy ? policy.flags : 0)),
    ...bin
  ],

  /**
 * Create an expression that performs bit set operation.
 *
 * @param {Object} policy bit policy value.
 * @param {AerospikeExp} bitOffset Bit index of where to start writing.
 * @param {AerospikeExp} bitSize Number of bytes to overwrite.
 * @param {AerospikeExp} value Blob expression containing bytes to write.
 * @param {AerospikeExp} bin A blob bin expression to apply this function to.
 * @return {AerospikeExp} blob bin resulting blob with the bytes overwritten.
 */
  set: (bin, value, bitSize, bitOffset, policy = null) => [
    ..._bitModStart(bits.opcodes.SET, 4),
    ...bitOffset,
    ...bitSize,
    ...value,
    ..._uint((policy ? policy.flags : 0)),
    ...bin
  ],

  /**
 * Create an expression that performs bit or operation.
 *
 * @param {Object} policy bit policy value.
 * @param {AerospikeExp} bitOffset Bit index of where to start operation.
 * @param {AerospikeExp} bitSize Number of bytes to be operated on.
 * @param {AerospikeExp} value Blob expression containing bytes to write.
 * @param {AerospikeExp} bin A blob bin expression to apply this function to.
 * @return {AerospikeExp} blob bin resulting blob with the bytes operated on.
 */
  or: (bin, value, bitSize, bitOffset, policy = null) => [
    ..._bitModStart(bits.opcodes.OR, 4),
    ...bitOffset,
    ...bitSize,
    ...value,
    ..._uint((policy ? policy.flags : 0)),
    ...bin
  ],

  /**
 * Create an expression that performs bit xor operation.
 *
 * @param {Object} policy bit policy value.
 * @param {AerospikeExp} bitOffset Bit index of where to start operation.
 * @param {AerospikeExp} bitSize Number of bits to be operated on.
 * @param {AerospikeExp} value Blob expression containing bytes to write.
 * @param {AerospikeExp} bin A blob bin expression to apply this function to.
 * @return {AerospikeExp} blob bin resulting blob with the bytes operated on.
 */
  xor: (bin, value, bitSize, bitOffset, policy = null) => [
    ..._bitModStart(bits.opcodes.XOR, 4),
    ...bitOffset,
    ...bitSize,
    ...value,
    ..._uint((policy ? policy.flags : 0)),
    ...bin
  ],

  /**
 * Create an expression that performs bit and operation.
 *
 * @param {Object} policy bit policy value.
 * @param {AerospikeExp} bitOffset Bit index of where to start operation.
 * @param {AerospikeExp} bitSize Number of bits to be operated on.
 * @param {AerospikeExp} value Blob expression containing bytes to write.
 * @param {AerospikeExp} bin A blob bin expression to apply this function to.
 * @return {AerospikeExp} blob bin resulting blob with the bytes operated on.
 */
  and: (bin, value, bitSize, bitOffset, policy = null) => [
    ..._bitModStart(bits.opcodes.AND, 4),
    ...bitOffset,
    ...bitSize,
    ...value,
    ..._uint((policy ? policy.flags : 0)),
    ...bin
  ],

  /**
 * Create an expression that performs bit not operation.
 *
 * @param {Object} policy bit policy value.
 * @param {AerospikeExp} bitOffset Bit index of where to start operation.
 * @param {AerospikeExp} bitSize Number of bits to be operated on.
 * @param {AerospikeExp} bin A blob bin expression to apply this function to.
 * @return {AerospikeExp} blob bin resulting blob with the bytes operated on.
 */
  not: (bin, bitSize, bitOffset, policy = null) => [
    ..._bitModStart(bits.opcodes.NOT, 3),
    ...bitOffset,
    ...bitSize,
    ..._uint((policy ? policy.flags : 0)),
    ...bin
  ],

  /**
 * Create an expression that performs an bit lshift operation.
 *
 * @param {Object} policy bit policy value.
 * @param {AerospikeExp} bitOffset Bit index of where to start operation.
 * @param {AerospikeExp} bitSize Number of bits to be operated on.
 * @param {number} shift Number of bits to shift by.
 * @param {AerospikeExp} bin A blob bin expression to apply this function to.
 * @return {AerospikeExp} blob bin resulting blob with the bytes operated on.
 */
  lShift: (bin, shift, bitSize, bitOffset, policy = null) => [
    ..._bitModStart(bits.opcodes.LSHIFT, 4),
    ...bitOffset,
    ...bitSize,
    ...shift,
    ..._uint((policy ? policy.flags : 0)),
    ...bin
  ],

  /**
 * Create an expression that performs bit rshift operation.
 *
 * @param {Object} policy bit policy value.
 * @param {AerospikeExp} bitOffset Bit index of where to start operation.
 * @param {AerospikeExp} bitSize Number of bits to be operated on.
 * @param {number} shift Number of bits to shift by.
 * @param {AerospikeExp} bin A blob bin expression to apply this function to.
 * @return {AerospikeExp} blob bin resulting blob with the bytes operated on.
 */
  rShift: (bin, shift, bitSize, bitOffset, policy = null) => [
    ..._bitModStart(bits.opcodes.RSHIFT, 4),
    ...bitOffset,
    ...bitSize,
    ...shift,
    ..._uint((policy ? policy.flags : 0)),
    ...bin
  ],

  /**
 * Create an expression that performs bit add operation.
 * Note: integers are stored big-endian.
 *
 * @param {Object} policy bit policy value.
 * @param {AerospikeExp} bitOffset Bit index of where to start operation.
 * @param {AerospikeExp} bitSize Number of bits to be operated on.
 * @param {AerospikeExp} value Integer expression for value to add.
 * @param {number} action bit overflow action value.
 * @param {AerospikeExp} bin A blob bin expression to apply this function to.
 * @return {AerospikeExp} blob bin resulting blob with the bytes operated on.
 */
  add: (bin, action, value, bitSize, bitOffset, policy = null) => [
    ..._bitModStart(bits.opcodes.ADD, 5),
    ...bitOffset,
    ...bitSize,
    ...value,
    ..._uint((policy ? policy.flags : 0)),
    ..._uint(action),
    ...bin
  ],

  /**
 * Create an expression that performs bit add operation.
 * Note: integers are stored big-endian.
 *
 * @param {Object} policy bit policy value.
 * @param {AerospikeExp} bitOffset Bit index of where to start operation.
 * @param {AerospikeExp} bitSize Number of bits to be operated on.
 * @param {AerospikeExp} value Integer expression for value to subtract.
 * @param {number} action bit overflow action value.
 * @param {AerospikeExp} bin A blob bin expression to apply this function to.
 * @return {AerospikeExp} blob bin resulting blob with the bytes operated on.
 */
  subtract: (bin, action, value, bitSize, bitOffset, policy = null) => [
    ..._bitModStart(bits.opcodes.SUBTRACT, 5),
    ...bitOffset,
    ...bitSize,
    ...value,
    ..._uint((policy ? policy.flags : 0)),
    ..._uint(action),
    ...bin
  ],

  /**
 * Create an expression that performs bit add operation.
 * Note: integers are stored big-endian.
 *
 * @param {Object} policy bit policy value.
 * @param {AerospikeExp} bitOffset Bit index of where to start operation.
 * @param {AerospikeExp} bitSize Number of bits to be operated on.
 * @param {AerospikeExp} value Integer expression for value to set.
 * @param {AerospikeExp} bin A blob bin expression to apply this function to.
 * @return {AerospikeExp} blob bin resulting blob with the bytes operated on.
 */
  setInt: (bin, value, bitSize, bitOffset, policy = null) => [
    ..._bitModStart(bits.opcodes.SET_INT, 4),
    ...bitOffset,
    ...bitSize,
    ...value,
    ..._uint((policy ? policy.flags : 0)),
    ...bin
  ],

  /*********************************************************************************
 * BIT READ EXPRESSIONS
 *********************************************************************************/

  /**
 * Create an expression that performs bit get operation.
 *
 * @param {AerospikeExp} bitOffset The bit index of where to start reading from.
 * @param {AerospikeExp} bitSize Number of bits to read from the blob bin.
 * @param {AerospikeExp} bin A blob bin expression to apply this function to.
 * @return {AerospikeExp} blob bin bit_size bits rounded up to the nearest byte size.
 */
  get: (bin, bitSize, bitOffset) => [
    ..._bitReadStart(exp.type.BLOB, bits.opcodes.GET, 2),
    ...bitOffset,
    ...bitSize,
    ...bin
  ],

  /**
 * Create an expression that performs bit count operation.
 *
 * @param {AerospikeExp} bitOffset The bit index of where to start reading from.
 * @param {AerospikeExp} bitSize Number of bits to read from the blob bin.
 * @param {AerospikeExp} bin A blob bin expression to apply this function to.
 * @return {number} integer value number of bits set to 1 in the bit_size region.
 */
  count: (bin, bitSize, bitOffset) => [
    ..._bitReadStart(exp.type.INT, bits.opcodes.COUNT, 2),
    ...bitOffset,
    ...bitSize,
    ...bin
  ],

  /**
 * Create an expression that performs bit lscan operation.
 *
 * @param {AerospikeExp} bitOffset The bit index of where to start reading from.
 * @param {AerospikeExp} bitSize Number of bits to read from the blob bin.
 * @param {AerospikeExp} value Boolean expression, true searches for 1, false for 0.
 * @param {AerospikeExp} bin A blob bin expression to apply this function to.
 * @return {number} integer value Index of the left most bit starting from __offset set to value.
 */
  lScan: (bin, value, bitSize, bitOffset) => [
    ..._bitReadStart(exp.type.INT, bits.opcodes.LSCAN, 3),
    ...bitOffset,
    ...bitSize,
    ...value,
    ...bin
  ],

  /**
 * Create an expression that performs bit rscan operation.
 *
 * @param {AerospikeExp} bitOffset The bit index of where to start reading from.
 * @param {AerospikeExp} bitSize Number of bits to read from the blob bin.
 * @param {AerospikeExp} value Boolean expression, true searches for 1, false for 0.
 * @param {AerospikeExp} bin A blob bin expression to apply this function to.
 * @return {number} integer value Index of the right most bit starting from __offset set to value.
 */
  rScan: (bin, value, bitSize, bitOffset) => [
    ..._bitReadStart(exp.type.INT, bits.opcodes.RSCAN, 3),
    ...bitOffset,
    ...bitSize,
    ...value,
    ...bin
  ],

  /**
 * Create an expression that performs bit get_int operation.
 *
 * @param {AerospikeExp} bitOffset The bit index of where to start reading from.
 * @param {AerospikeExp} bitSize Number of bits to read from the blob bin.
 * @param {boolean} sign Boolean value, true for signed, false for unsigned.
 * @param {AerospikeExp} bin A blob bin expression to apply this function to.
 * @return {AerospikeExp} integer value Index of the left most bit starting from offset set to value.
 */
  getInt: (bin, sign, bitSize, bitOffset) => [
    ..._bitReadStart(exp.type.INT, bits.opcodes.GET_INT, 3),
    ...bitOffset,
    ...bitSize,
    ..._int((sign ? 1 : 0)),
    ...bin
  ]
}

/*********************************************************************************
 * HLL MODIFY EXPRESSIONS
 *********************************************************************************/

const _hllModify = () => [
  { op: exp.ops.CALL, count: 5 },
  ..._rtype(exp.type.HLL),
  ..._int(exp.sys.CALL_HLL | exp.sys.FLAG_MODIFY_LOCAL)
]

const _hllModifyStart = (op, param) => [
  ..._hllModify(),
  { op: exp.ops.CALL_VOP_START, count: 1 + param },
  ..._int(op)
]

const _hllRead = (returnType) => [
  { op: exp.ops.CALL, count: 5 },
  ..._rtype(returnType),
  ..._int(exp.sys.CALL_HLL)
]

const _hllReadStart = (returnType, op, param) => [
  ..._hllRead(returnType),
  { op: exp.ops.CALL_VOP_START, count: 1 + param },
  ..._int(op)
]

exports.hll = {

  /**
 * Create expression that creates a new HLL or resets an existing HLL with minhash bits.
 *
 * @param {Object} policy hll policy value.
 * @param {number} indexBitCount Number of index bits. Must be between 4 and 16 inclusive.
 * @param {number} mhBitCount Number of min hash bits. Must be between 4 and 51 inclusive.
 * @param {AerospikeExp} bin  A bin expression to apply this function to.
 * @return {AerospikeExp} hll bin Returns the resulting hll bin.
 */
  initMH: (bin, mhBitCount, indexBitCount, policy = null) => [
    ..._hllModifyStart(hlls.opcodes.INIT, 3),
    ..._int(indexBitCount),
    ..._int(mhBitCount),
    ..._int((policy ? policy.flags : 0)),
    ...bin
  ],

  /**
 * Create expression that creates a new HLL or resets an existing HLL.
 *
 * @param {Object} policy hll policy value.
 * @param {number} indexBitCount Number of index bits. Must be between 4 and 16 inclusive.
 * @param {AerospikeExp} bin  A bin expression to apply this function to.
 * @return {AerospikeExp} hll bin Returns the resulting hll bin.
 */
  init: (bin, indexBitCount, policy = null) => [
    ..._hllModifyStart(hlls.opcodes.INIT, 2),
    ..._int(indexBitCount),
    ..._int((policy ? policy.flags : 0)),
    ...bin
  ],

  /**
 * Create an expression that performs operations hll addMh.
 *
 * @param {Object} policy hll policy value.
 * @param {AerospikeExp} list A list expression of elements to add to the HLL.
 * @param {number} indexBitCount Number of index bits. Must be between 4 and 16 inclusive.
 * @param {number} mhBitCount Number of min hash bits. Must be between 4 and 51 inclusive.
 * @param {AerospikeExp} bin  A bin expression to apply this function to.
 * @return {AerospikeExp} hll bin Returns the resulting hll bin after adding elements from list.
 */
  addMH: (bin, mhBitCount, indexBitCount, list, policy = null) => [
    ..._hllModifyStart(hlls.opcodes.ADD, 4),
    ...list,
    ..._int(indexBitCount),
    ..._int(mhBitCount),
    ..._int((policy ? policy.flags : 0)),
    ...bin
  ],

  /**
 * Create an expression that performs operations hll add.
 *
 * @param {Object} policy hll policy value.
 * @param {AerospikeExp} list A list expression of elements to add to the HLL.
 * @param {number} indexBitCount Number of index bits. Must be between 4 and 16 inclusive.
 * @param {AerospikeExp} bin  A bin expression to apply this function to.
 * @return {AerospikeExp} hll bin Returns the resulting hll bin after adding elements from list.
 */
  add: (bin, indexBitCount, list, policy = null) => [
    ..._hllModifyStart(hlls.opcodes.ADD, 4),
    ...list,
    ..._int(indexBitCount),
    ..._int(-1),
    ..._int((policy ? policy.flags : 0)),
    ...bin
  ],

  /**
 * Create an expression that performs operations hll update.
 *
 * @param {Object} policy hll policy value.
 * @param {AerospikeExp} list A list expression of elements to add to the HLL.
 * @param {AerospikeExp} bin A bin expression to apply this function to.
 * @return {AerospikeExp} hll bin Returns the resulting hll bin after adding elements from list.
 */
  update: (bin, list, policy = null) => [
    ..._hllModifyStart(hlls.opcodes.ADD, 4),
    ...list,
    ..._int(-1),
    ..._int(-1),
    ..._int((policy ? policy.flags : 0)),
    ...bin
  ],

  /*********************************************************************************
 * HLL READ EXPRESSIONS
 *********************************************************************************/

  /**
 * Create an expression that performs operations hll get count.
 *
 * @param {AerospikeExp} bin A bin expression to apply this function to.
 * @return {AerospikeExp} integer bin The estimated number of unique elements in an HLL.
 */
  getCount: (bin) => [
    ..._hllReadStart(exp.type.INT, hlls.opcodes.COUNT, 0),
    ...bin
  ],

  /**
 * Create an expression that performs operations hll get union.
 *
 * @param {AerospikeExp} list A list expression of HLLs to union with.
 * @param {AerospikeExp} bin A bin expression to apply this function to.
 * @return {AerospikeExp} hll bin HLL bin representing the set union.
 */
  getUnion: (bin, list) => [
    ..._hllReadStart(exp.type.HLL, hlls.opcodes.GET_UNION, 1),
    ...list,
    ...bin
  ],

  /**
 * Create an expression that performs operations hll get union count.
 *
 * @param {AerospikeExp} list A list expression of HLLs to union with.
 * @param {AerospikeExp} bin A bin expression to apply this function to.
 * @return {AerospikeExp} integer bin Estimated number of elements in the set union.
 */
  getUnionCount: (bin, list) => [
    ..._hllReadStart(exp.type.INT, hlls.opcodes.UNION_COUNT, 1),
    ...list,
    ...bin
  ],

  /**
 * Create an expression that performs operations hll get inersect count.
 *
 * @param {AerospikeExp} list A list expression of HLLs to intersect with.
 * @param {AerospikeExp} bin A bin expression to apply this function to.
 * @return {AerospikeExp} integer bin Estimated number of elements in the set intersection.
 */
  getIntersectCount: (bin, list) => [
    ..._hllReadStart(exp.type.INT, hlls.opcodes.INTERSECT_COUNT, 1),
    ...list,
    ...bin
  ],

  /**
 * Create an expression that performs operations hll get similarity.
 *
 * @param {AerospikeExp} list A list expression of HLLs to calculate similarity with..
 * @param {AerospikeExp} bin A bin expression to apply this function to.
 * @return (float bin) Estimated similarity between 0.0 and 1.0.
 */
  getSimilarity: (bin, list) => [
    ..._hllReadStart(exp.type.FLOAT, hlls.opcodes.SIMILARITY, 1),
    ...list,
    ...bin
  ],

  /**
 * Create an expression that performs operations hll describe.
 *
 * @param {AerospikeExp} bin A bin expression to apply this function to.
 * @return {AerospikeExp} list bin A list containing the index_bit_count and minhash bit count.
 */
  describe: (bin) => [
    ..._hllReadStart(exp.type.LIST, hlls.opcodes.DESCRIBE, 0),
    ...bin
  ],

  /**
 * Create an expression that checks if the HLL bin contains all keys in
 *  list..
 *
 * @param {AerospikeExp} list A list expression of keys to check if the HLL may contain them.
 * @param {AerospikeExp} bin A bin expression to apply this function to.
 * @return {AerospikeExp} integer bin 1 bin contains all of list, 0 otherwise.
 */
  mayContain: (bin, list) => [
    ..._hllReadStart(exp.type.INT, hlls.opcodes.MAY_CONTAIN, 1),
    ...list,
    ...bin
  ]
}<|MERGE_RESOLUTION|>--- conflicted
+++ resolved
@@ -30,12 +30,6 @@
  * @module aerospike/exp
  * @summary {@link module:aerospike/exp|aerospike/exp} module
  *
-<<<<<<< HEAD
- * @description module provides functions to
- * create expressions for use in key operations.
- *
- * @see {@link Client#operate}
-=======
  * @description This module defines a filter expression that is
  * a mechanism for additional filtering.
  * The resultset of a secondary index (SI) query or primary index (PI)
@@ -55,17 +49,12 @@
  * @see {@link BatchPolicy#filterExpression}
  * @see {@link ScanPolicy#filterExpression}
  * @see {@link QueryPolicy#filterExpression}
->>>>>>> fbdd26c9
  *
  * @example
  *
  * const Aerospike = require('aerospike')
  * const op = Aerospike.operations
-<<<<<<< HEAD
- * const exp = Aerospike.expressions
-=======
  * const exp = Aerospike.exp
->>>>>>> fbdd26c9
  * const key = new Aerospike.Key('test', 'demo', 'mykey1')
  * const tempBin = 'ExpVar' // this bin is to hold expression read operation output
  *
@@ -78,11 +67,8 @@
  *   op.read('b')
  * ]
  *
-<<<<<<< HEAD
-=======
  * //using operate API
  *
->>>>>>> fbdd26c9
  * Aerospike.connect((error, client) => {
  *   if (error) throw error
  *   client.put(key, { a: 'abc', b: 42 }, (error) => {
@@ -94,8 +80,6 @@
  *     })
  *   })
  * })
-<<<<<<< HEAD
-=======
  *
  * //using query API
  *
@@ -115,8 +99,6 @@
  *     })
  *   })
  * })
-
->>>>>>> fbdd26c9
  */
 
 /*********************************************************************************
