--- conflicted
+++ resolved
@@ -43,11 +43,7 @@
     with:
       old_version: ${{ needs.get-jfrog-stage-version.outputs.stage_version }}
       #old_version: 6.2.1-dev.4
-<<<<<<< HEAD
-      new_version: ${{ needs.get-jfrog-stage-version.outputs.new_master_version }}
-=======
       new_version: ${{ needs.bump-dev-number.outputs.new_master_version }}
->>>>>>> d9c13ab2
       #new_version: 6.2.1-dev.4
     secrets: inherit
 
@@ -120,4 +116,3 @@
 #      ref_to_merge: origin/dev
 #      base_branch: stage
 #    secrets: inherit
-#