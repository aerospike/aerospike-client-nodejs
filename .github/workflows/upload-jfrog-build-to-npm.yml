name: Publish JFrog build to PyPI

permissions:
  # This is required for requesting the OIDC token
  id-token: write
  contents: read

on:
  workflow_dispatch:
    inputs:
      old_version:
        type: string
        required: false
      new_version:
        type: string
        required: false
      #use-test-pypi:
      #  type: boolean
      #  description: 'DEBUG: upload to test.pypi.org?'
      #  required: true
      #  default: false
  workflow_call:
    inputs:
      old_version:
        type: string
        required: false
      new_version:
        type: string
        required: false
    secrets:
      # Just make all the secrets required to make things simpler...
      NPMRC:
        required: true
      NPMRC_OFF:
        required: true
      NPM_TOKEN_OFF:
        required: true

jobs:
  publish-jfrog-build-to-npm:
    runs-on: ubuntu-22.04
    steps:
    - uses: actions/checkout@v4
      with:
        submodules: recursive
        ref: ${{ env.COMMIT_SHA_TO_BUILD_AND_TEST }}
        # We need the last tag before the ref, so we can relabel the version if needed
        fetch-depth: 0

    - name: Set up JFrog credentials
      uses: jfrog/setup-jfrog-cli@v4
      env:
        JF_URL: https://aerospike.jfrog.io
      with:
        oidc-provider-name: gh-aerospike-clients
        oidc-audience: aerospike/clients

    - uses: actions/setup-node@v4
      with:
        node-version: ${{ matrix.nodejs-tag[1] }}
        registry-url: 'https://registry.npmjs.org'



    - name: Download Artifacts from Jfrog
      run: jf rt dl "clients-npm-stage-local/aerospike/${{ env.OLD_VERSION }}/" "downloaded-artifacts/"
      env:
        OLD_VERSION: ${{ inputs.old_version }}
        PACKAGE_MANAGER: npm

    - name: list Artifacts
      run: |
        ls downloaded-artifacts
        ls downloaded-artifacts/aerospike
        ls downloaded-artifacts/aerospike/${{ env.OLD_VERSION }}
      env:
        OLD_VERSION: ${{ inputs.old_version }}


    - name: Move artifacts
      run: |
        tar --strip-components=1 -xvf aerospike-${{ env.OLD_VERSION }}.tgz
      env:
        OLD_VERSION: ${{ inputs.old_version }}
      working-directory: downloaded-artifacts/aerospike/${{ inputs.old_version }}

    - name: check binding
      run:
        ls ${{ env.OLD_VERSION }}/lib/binding;
        cp -r ${{ env.OLD_VERSION }}/lib/binding temp;
      env:
        OLD_VERSION: ${{ inputs.old_version }}
      working-directory: downloaded-artifacts/aerospike

    - name: Change install command for release
      run: node ./scripts/change-install-command.js
      working-directory: downloaded-artifacts/aerospike/${{ inputs.old_version }}

    - name: change package name
      run: |
        sed -i 's/"name": "[^"]*"/"name": "darkcartpale"/' package.json
      working-directory: downloaded-artifacts/aerospike/${{ inputs.old_version }}

    - name: list version info
      run: |
        jq --arg v "${{ env.NEW_VERSION }}" '.version = $v' package.json > tmp.json && mv tmp.json package.json;
        npm install;
      env:
        NEW_VERSION: ${{ inputs.new_version }} 
      working-directory: downloaded-artifacts/aerospike/${{ inputs.old_version }}

    - name: check binding
      run:
        ls ${{ env.OLD_VERSION }}/lib/binding;
        echo "======================================";
        cp -r temp/* ${{ env.OLD_VERSION }}/lib/binding;
        ls ${{ env.OLD_VERSION }}/lib/binding;
      env:
        OLD_VERSION: ${{ inputs.old_version }}
      working-directory: downloaded-artifacts/aerospike

    - name: list version info
      run: 
<<<<<<< HEAD
        jq --arg v "6.3.2s" '.version = $v' package.json > tmp.json && mv tmp.json package.json;
=======
        jq --arg v "6.3.1" '.version = $v' package.json > tmp.json && mv tmp.json package.json;
>>>>>>> 67fb0756
        npm ci;
      env:
        NEW_VERSION: ${{ inputs.new_version }} 
      working-directory: downloaded-artifacts/aerospike/${{ inputs.old_version }}

    - name: check binding
      run:
        ls ${{ env.OLD_VERSION }}/lib/binding;
        echo "======================================";
        cp -r temp/* ${{ env.OLD_VERSION }}/lib/binding;
        ls ${{ env.OLD_VERSION }}/lib/binding;
      env:
        OLD_VERSION: ${{ inputs.old_version }}
      working-directory: downloaded-artifacts/aerospike

    #- name: change verison
    #  run: |
    #   npm version ${{ env.NEW_VERSION }} --no-git-tag-version
    #  env:
    #    NEW_VERSION: ${{ inputs.new_version }}

    - name: npm rc
      run: echo "$NPMRC" | base64 --decode > ~/.npmrc  
      env:
        NPMRC: ${{ secrets.NPMRC_RELEASE }}

    - run: |
        npm publish;
      env:
        NODE_AUTH_TOKEN: ${{ secrets.NPM_TOKEN_OTP }}
      working-directory: downloaded-artifacts/aerospike/${{ inputs.old_version }}

    #- name: npm rc
    #  run: echo "$NPMRC_OFF" | base64 --decode > ~/.npmrc  
    #  env:
    #    NPMRC_OFF: ${{ secrets.NPMRC_OFF }}

    #- name: npm publish
    #  run: |
    #    npm publish
    #  env:
    #    NODE_AUTH_TOKEN: ${{ secrets.NPM_TOKEN_OFF }}

    #- name: npm install
    #  run: |
    #    npm install aerospike@6.2.1-dev.4

    - name: npm pack
      run: |
        npm pack aerospike<|MERGE_RESOLUTION|>--- conflicted
+++ resolved
@@ -121,11 +121,7 @@
 
     - name: list version info
       run: 
-<<<<<<< HEAD
-        jq --arg v "6.3.2s" '.version = $v' package.json > tmp.json && mv tmp.json package.json;
-=======
-        jq --arg v "6.3.1" '.version = $v' package.json > tmp.json && mv tmp.json package.json;
->>>>>>> 67fb0756
+        jq --arg v "6.3.2" '.version = $v' package.json > tmp.json && mv tmp.json package.json;
         npm ci;
       env:
         NEW_VERSION: ${{ inputs.new_version }} 
