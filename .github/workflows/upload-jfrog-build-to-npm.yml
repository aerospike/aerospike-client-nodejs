name: Publish JFrog build to PyPI

permissions:
  # This is required for requesting the OIDC token
  id-token: write
  contents: read

on:
  workflow_dispatch:
    inputs:
      old_version:
        type: string
        required: false
      new_version:
        type: string
        required: false
      #use-test-pypi:
      #  type: boolean
      #  description: 'DEBUG: upload to test.pypi.org?'
      #  required: true
      #  default: false
  workflow_call:
    inputs:
      old_version:
        type: string
        required: false
      new_version:
        type: string
        required: false
    secrets:
      # Just make all the secrets required to make things simpler...
      NPMRC:
        required: true
      NPMRC_OFF:
        required: true
      NPM_TOKEN_OFF:
        required: true

jobs:
  publish-jfrog-build-to-npm:
    runs-on: ubuntu-22.04
    steps:
    - uses: actions/checkout@v4
      with:
        submodules: recursive
        ref: ${{ env.COMMIT_SHA_TO_BUILD_AND_TEST }}
        # We need the last tag before the ref, so we can relabel the version if needed
        fetch-depth: 0

    - name: Set up JFrog credentials
      uses: jfrog/setup-jfrog-cli@v4
      env:
        JF_URL: https://aerospike.jfrog.io
      with:
        oidc-provider-name: gh-aerospike-clients
        oidc-audience: aerospike/clients

    - uses: actions/setup-node@v4
      with:
        node-version: ${{ matrix.nodejs-tag[1] }}
        registry-url: 'https://registry.npmjs.org'



    - name: Download Artifacts from Jfrog
      run: jf rt dl "clients-npm-stage-local/aerospike/${{ env.OLD_VERSION }}/" "downloaded-artifacts/"
      env:
        OLD_VERSION: ${{ inputs.old_version }}
        PACKAGE_MANAGER: npm

    - name: list Artifacts
      run: |
        ls downloaded-artifacts
        ls downloaded-artifacts/aerospike
        ls downloaded-artifacts/aerospike/${{ env.OLD_VERSION }}
      env:
        OLD_VERSION: ${{ inputs.old_version }}


    - name: Move artifacts
      run: |
        tar --strip-components=1 -xvf aerospike-${{ env.OLD_VERSION }}.tgz
      env:
        OLD_VERSION: ${{ inputs.old_version }}
      working-directory: downloaded-artifacts/aerospike/${{ inputs.old_version }}

    - name: check binding
      run:
        ls ${{ env.OLD_VERSION }}/lib/binding;
        cp -r ${{ env.OLD_VERSION }}/lib/binding temp;
      env:
        OLD_VERSION: ${{ inputs.old_version }}
      working-directory: downloaded-artifacts/aerospike

    - name: Change install command for release
      run: node ./scripts/change-install-command.js
      working-directory: downloaded-artifacts/aerospike/${{ inputs.old_version }}

    - name: change package name
      run: |
        sed -i 's/"name": "[^"]*"/"name": "darkcartpale"/' package.json
      working-directory: downloaded-artifacts/aerospike/${{ inputs.old_version }}

    - name: list version info
      run: |
        jq --arg v "${{ env.NEW_VERSION }}" '.version = $v' package.json > tmp.json && mv tmp.json package.json;
        npm install;
      env:
        NEW_VERSION: ${{ inputs.new_version }} 
      working-directory: downloaded-artifacts/aerospike/${{ inputs.old_version }}

    - name: check binding
      run:
        ls ${{ env.OLD_VERSION }}/lib/binding;
        echo "======================================";
        cp -r temp/* ${{ env.OLD_VERSION }}/lib/binding;
        ls ${{ env.OLD_VERSION }}/lib/binding;
      env:
        OLD_VERSION: ${{ inputs.old_version }}
      working-directory: downloaded-artifacts/aerospike

    - name: list version info
<<<<<<< HEAD
      run: 
=======
      run:
>>>>>>> fe9fc2e4
        jq --arg v "6.3.3" '.version = $v' package.json > tmp.json && mv tmp.json package.json;
        npm ci;
      env:
        NEW_VERSION: ${{ inputs.new_version }} 
      working-directory: downloaded-artifacts/aerospike/${{ inputs.old_version }}

    - name: check binding
      run:
        ls ${{ env.OLD_VERSION }}/lib/binding;
        echo "======================================";
        cp -r temp/* ${{ env.OLD_VERSION }}/lib/binding;
        ls ${{ env.OLD_VERSION }}/lib/binding;
      env:
        OLD_VERSION: ${{ inputs.old_version }}
      working-directory: downloaded-artifacts/aerospike

    #- name: change verison
    #  run: |
    #   npm version ${{ env.NEW_VERSION }} --no-git-tag-version
    #  env:
    #    NEW_VERSION: ${{ inputs.new_version }}

    - name: npm rc
      run: echo "$NPMRC" | base64 --decode > ~/.npmrc  
      env:
        NPMRC: ${{ secrets.NPMRC_RELEASE }}

    - run: |
        npm publish;
      env:
        NODE_AUTH_TOKEN: ${{ secrets.NPM_TOKEN_OTP }}
      working-directory: downloaded-artifacts/aerospike/${{ inputs.old_version }}

    #- name: npm rc
    #  run: echo "$NPMRC_OFF" | base64 --decode > ~/.npmrc  
    #  env:
    #    NPMRC_OFF: ${{ secrets.NPMRC_OFF }}

    #- name: npm publish
    #  run: |
    #    npm publish
    #  env:
    #    NODE_AUTH_TOKEN: ${{ secrets.NPM_TOKEN_OFF }}

    #- name: npm install
    #  run: |
    #    npm install aerospike@6.2.1-dev.4

    - name: npm pack
      run: |
        npm pack aerospike<|MERGE_RESOLUTION|>--- conflicted
+++ resolved
@@ -120,11 +120,7 @@
       working-directory: downloaded-artifacts/aerospike
 
     - name: list version info
-<<<<<<< HEAD
-      run: 
-=======
       run:
->>>>>>> fe9fc2e4
         jq --arg v "6.3.3" '.version = $v' package.json > tmp.json && mv tmp.json package.json;
         npm ci;
       env:
