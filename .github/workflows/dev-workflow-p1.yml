<<<<<<< HEAD
name: Dev workflow (part 1)

# 1. When a PR review is requested, run tests on that PR
# 2. If all of the tests pass, allow the PR to be merged into `dev`
# 3. Whenever a PR is merged to `dev`, bump version number in `dev`

on:
  pull_request:
    types:
      - opened
      - review_requested
      - synchronize
    branches:
      - 'dev*'
      - 'dev-CICD'
      - '2024-Pipeline-Improvement'
    paths-ignore:
      - 'docs/**'
      - 'aerospike-stubs/**'

  # So we can test changes to the test-server-rc workflow
  workflow_dispatch:
    inputs:
      run_server_release_tests:
        description: 'DEBUG: Run server release tests in build-wheels workflow?'
        type: boolean
        default: false

jobs:
  test-with-server-release:
    uses: ./.github/workflows/build-artifacts.yml
    with:
      run_tests: true
    secrets: inherit

#  bump-dev-number:
#    #if: ${{ github.event_name == 'workflow_dispatch' || github.event.pull_request.merged == true }}
#    uses: ./.github/workflows/bump-version.yml
=======
#name: Dev workflow (part 1)
#
## 1. When a PR review is requested, run tests on that PR
## 2. If all of the tests pass, allow the PR to be merged into `dev`
## 3. Whenever a PR is merged to `dev`, bump version number in `dev`
#
#on:
#  pull_request:
#    types:
#      - opened
#      - review_requested
#      - synchronize
#    branches:
#      - 'dev*'
#      - 'dev-CICD'
#      - '2024-Pipeline-Improvement'
#    paths-ignore:
#      - 'docs/**'
#      - 'aerospike-stubs/**'
#
#  # So we can test changes to the test-server-rc workflow
#  workflow_dispatch:
#    inputs:
#      run_server_release_tests:
#        description: 'DEBUG: Run server release tests in build-wheels workflow?'
#        type: boolean
#        default: false
#
#jobs:
#  test-with-server-release:
#    uses: ./.github/workflows/build-artifacts.yml
#    with:
#      run_tests: false
#    secrets: inherit
#
##  bump-dev-number:
##    #if: ${{ github.event_name == 'workflow_dispatch' || github.event.pull_request.merged == true }}
##    uses: ./.github/workflows/bump-version.yml
##    needs: [
##      test-with-server-release
##    ]
##    with:
##      change: 'bump-dev-num'
##    secrets: inherit
#
#  upload-to-jfrog:
#    name: Upload artifacts to JFrog
>>>>>>> c2110621
#    needs: [
#      test-with-server-release
#    ]
#    with:
<<<<<<< HEAD
#      change: 'bump-dev-num'
#    secrets: inherit

  upload-to-jfrog:
    name: Upload artifacts to JFrog
    needs: [
      test-with-server-release,
      #bump-dev-number
    ]
    uses: ./.github/workflows/upload-to-jfrog.yml
    with:
      version: 6.1.0-dev.6
    secrets: inherit

  # We don't want the artifacts in JFrog to also exist in Github
  delete-artifacts:
    needs: upload-to-jfrog
    uses: ./.github/workflows/delete-artifacts.yml


#  test-with-server-rc:
#    needs: test-with-server-release
#    if: ${{ github.event_name == 'workflow_dispatch' || contains(github.event.pull_request.labels.*.name, 'new-server-features') }}
#    uses: ./.github/workflows/test-server-rc.yml
=======
#      version: 6.2.0-dev.2
>>>>>>> c2110621
#    secrets: inherit
#<|MERGE_RESOLUTION|>--- conflicted
+++ resolved
@@ -1,4 +1,3 @@
-<<<<<<< HEAD
 name: Dev workflow (part 1)
 
 # 1. When a PR review is requested, run tests on that PR
@@ -37,60 +36,10 @@
 #  bump-dev-number:
 #    #if: ${{ github.event_name == 'workflow_dispatch' || github.event.pull_request.merged == true }}
 #    uses: ./.github/workflows/bump-version.yml
-=======
-#name: Dev workflow (part 1)
-#
-## 1. When a PR review is requested, run tests on that PR
-## 2. If all of the tests pass, allow the PR to be merged into `dev`
-## 3. Whenever a PR is merged to `dev`, bump version number in `dev`
-#
-#on:
-#  pull_request:
-#    types:
-#      - opened
-#      - review_requested
-#      - synchronize
-#    branches:
-#      - 'dev*'
-#      - 'dev-CICD'
-#      - '2024-Pipeline-Improvement'
-#    paths-ignore:
-#      - 'docs/**'
-#      - 'aerospike-stubs/**'
-#
-#  # So we can test changes to the test-server-rc workflow
-#  workflow_dispatch:
-#    inputs:
-#      run_server_release_tests:
-#        description: 'DEBUG: Run server release tests in build-wheels workflow?'
-#        type: boolean
-#        default: false
-#
-#jobs:
-#  test-with-server-release:
-#    uses: ./.github/workflows/build-artifacts.yml
-#    with:
-#      run_tests: false
-#    secrets: inherit
-#
-##  bump-dev-number:
-##    #if: ${{ github.event_name == 'workflow_dispatch' || github.event.pull_request.merged == true }}
-##    uses: ./.github/workflows/bump-version.yml
-##    needs: [
-##      test-with-server-release
-##    ]
-##    with:
-##      change: 'bump-dev-num'
-##    secrets: inherit
-#
-#  upload-to-jfrog:
-#    name: Upload artifacts to JFrog
->>>>>>> c2110621
 #    needs: [
 #      test-with-server-release
 #    ]
 #    with:
-<<<<<<< HEAD
 #      change: 'bump-dev-num'
 #    secrets: inherit
 
@@ -109,14 +58,4 @@
   delete-artifacts:
     needs: upload-to-jfrog
     uses: ./.github/workflows/delete-artifacts.yml
-
-
-#  test-with-server-rc:
-#    needs: test-with-server-release
-#    if: ${{ github.event_name == 'workflow_dispatch' || contains(github.event.pull_request.labels.*.name, 'new-server-features') }}
-#    uses: ./.github/workflows/test-server-rc.yml
-=======
-#      version: 6.2.0-dev.2
->>>>>>> c2110621
-#    secrets: inherit
 #