#name: Dev workflow (part 1)
#
## 1. When a PR review is requested, run tests on that PR
## 2. If all of the tests pass, allow the PR to be merged into `dev`
## 3. Whenever a PR is merged to `dev`, bump version number in `dev`
#
#on:
#  pull_request:
#    types:
#      - opened
#      - review_requested
#      - synchronize
#    branches:
#      - 'dev*'
#      - 'dev-CICD'
#      - '2024-Pipeline-Improvement'
#    paths-ignore:
#      - 'docs/**'
#      - 'aerospike-stubs/**'
#
#  # So we can test changes to the test-server-rc workflow
#  workflow_dispatch:
#    inputs:
#      run_server_release_tests:
#        description: 'DEBUG: Run server release tests in build-wheels workflow?'
#        type: boolean
#        default: false
#
#jobs:
#  test-with-server-release:
#    uses: ./.github/workflows/build-artifacts.yml
#    with:
#      run_tests: false
#    secrets: inherit
#
##  bump-dev-number:
##    #if: ${{ github.event_name == 'workflow_dispatch' || github.event.pull_request.merged == true }}
##    uses: ./.github/workflows/bump-version.yml
##    needs: [
##      test-with-server-release
##    ]
##    with:
##      change: 'bump-dev-num'
##    secrets: inherit
#
#  upload-to-jfrog:
#    name: Upload artifacts to JFrog
#    needs: [
#      test-with-server-release
#    ]
#    with:
<<<<<<< HEAD
#      version: 6.2.0-dev.1
=======
#      version: 6.2.0-dev.2
>>>>>>> 7b3134a5
#    secrets: inherit
#<|MERGE_RESOLUTION|>--- conflicted
+++ resolved
@@ -49,10 +49,6 @@
 #      test-with-server-release
 #    ]
 #    with:
-<<<<<<< HEAD
-#      version: 6.2.0-dev.1
-=======
 #      version: 6.2.0-dev.2
->>>>>>> 7b3134a5
 #    secrets: inherit
 #