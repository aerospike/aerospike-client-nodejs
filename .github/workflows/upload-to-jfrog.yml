--- conflicted
+++ resolved
@@ -69,17 +69,10 @@
       # https://github.com/jfrog/jfrog-cli/issues/1775#issuecomment-1348986551
       run: jf rt upload --build-name nodejs-client --build-number ${{ env.NEW_VERSION }}/ "./lib/binding/*" clients-${{ env.PACKAGE_MANAGER }}-dev-local/aerospike/${{ env.NEW_VERSION }}/
       env:
-<<<<<<< HEAD
         NEW_VERSION: 6.0.2
-=======
-        NEW_VERSION: 6.0.3-dev.37
->>>>>>> 496c1384
-        PACKAGE_MANAGER: npm
+
 
     - name: Publish build info
       if: ${{ inputs.jfrog-repo-name == vars.JFROG_REPO_NAME }}
-<<<<<<< HEAD
       run: jf rt build-publish nodejs-client 6.0.2
-=======
-      run: jf rt build-publish nodejs-client 6.0.3-dev.37
->>>>>>> 496c1384
+
