/*******************************************************************************
 * Copyright 2013 Aerospike Inc.
 *
 * Permission is hereby granted, free of charge, to any person obtaining a copy 
 * of this software and associated documentation files (the "Software"), to 
 * deal in the Software without restriction, including without limitation the 
 * rights to use, copy, modify, merge, publish, distribute, sublicense, and/or 
 * sell copies of the Software, and to permit persons to whom the Software is 
 * furnished to do so, subject to the following conditions:
 * 
 * The above copyright notice and this permission notice shall be included in 
 * all copies or substantial portions of the Software.
 * 
 * THE SOFTWARE IS PROVIDED "AS IS", WITHOUT WARRANTY OF ANY KIND, EXPRESS OR
 * IMPLIED, INCLUDING BUT NOT LIMITED TO THE WARRANTIES OF MERCHANTABILITY,
 * FITNESS FOR A PARTICULAR PURPOSE AND NONINFRINGEMENT. IN NO EVENT SHALL THE
 * AUTHORS OR COPYRIGHT HOLDERS BE LIABLE FOR ANY CLAIM, DAMAGES OR OTHER
 * LIABILITY, WHETHER IN AN ACTION OF CONTRACT, TORT OR OTHERWISE, ARISING 
 * FROM, OUT OF OR IN CONNECTION WITH THE SOFTWARE OR THE USE OR OTHER DEALINGS
 * IN THE SOFTWARE.
 ******************************************************************************/

#include <node.h>
#include <node_buffer.h>
#include <v8.h>
#include <cstdlib>
#include <unistd.h>
#include <inttypes.h>

extern "C" {
    #include <aerospike/aerospike.h>
    #include <aerospike/aerospike_key.h>
    #include <aerospike/as_config.h>
    #include <aerospike/as_key.h>
    #include <aerospike/as_record.h>
    #include <aerospike/as_record_iterator.h>
    #include <aerospike/aerospike_batch.h>  
    #include <aerospike/aerospike_scan.h>  
    #include <aerospike/as_arraylist.h>
    #include <aerospike/as_arraylist_iterator.h>
    #include <aerospike/as_boolean.h>
    #include <aerospike/as_hashmap.h>
    #include <aerospike/as_hashmap_iterator.h>
    #include <aerospike/as_pair.h>
    #include <aerospike/as_scan.h>
    #include <aerospike/as_map.h>
    #include <aerospike/as_nil.h>
    #include <aerospike/as_stringmap.h>
    #include <citrusleaf/alloc.h>
}

#include "client.h"
#include "conversions.h"
#include "log.h"
#include "enums.h"
#include "async.h"

using namespace node;
using namespace v8;


/*******************************************************************************
 *  FUNCTIONS
 ******************************************************************************/
int config_from_jsobject(as_config * config, Local<Object> obj, LogInfo * log)
{

    Local<Value> hosts = obj->Get(NanNew("hosts"));

    if(hosts->IsArray()) {
        Local<Array> hostlist = Local<Array>::Cast(hosts);
        for ( uint32_t i=0; i<hostlist->Length(); i++) {

            Local<Value> addr = hostlist->Get(i)->ToObject()->Get(NanNew("addr"));
            Local<Value> port = hostlist->Get(i)->ToObject()->Get(NanNew("port"));


            if ( addr->IsString() ) {
                config->hosts[i].addr = strdup(*String::Utf8Value(addr));
                as_v8_detail(log,"host[%d].addr = \"%s\"", i, config->hosts[i].addr);
            }
            else {
                as_v8_error(log, "host[%d].addr should be an string", i);
                return AS_NODE_PARAM_ERR;
            }

            if ( port->IsNumber() ) {   
                config->hosts[i].port = V8INTEGER_TO_CINTEGER(port);        
                as_v8_detail(log,"host[%d].port = %d", i, config->hosts[i].port);
            }
            else {
                as_v8_error(log, "host[%d].port should be an integer", i);
                return AS_NODE_PARAM_ERR;
            }
        }
    }
    else{
        as_v8_error(log, "Host list has to be an array");
        return AS_NODE_PARAM_ERR;
    }

    if ( obj->Has(NanNew("policies"))){

        Local<Value> policy_val = obj->Get(NanNew("policies"));

        if ( policy_val->IsObject() ){
            Local<Object> policies = policy_val->ToObject();
            if (policies->Has(NanNew("timeout"))) {
                Local<Value> v8timeout = policies->Get(NanNew("timeout"));
                config->policies.timeout = V8INTEGER_TO_CINTEGER(v8timeout);
            }
            if ( policies->Has(NanNew("read") )){
                Local<Value> readpolicy = policies->Get(NanNew("read"));
                if ( readpolicy_from_jsobject(&config->policies.read, readpolicy->ToObject(), log)  != AS_NODE_PARAM_OK) {
                    return AS_NODE_PARAM_ERR;
                }
            }
            if ( policies->Has(NanNew("write"))){
                Local<Value> writepolicy = policies->Get(NanNew("write"));
                if( writepolicy_from_jsobject(&config->policies.write, writepolicy->ToObject(), log) != AS_NODE_PARAM_OK) {
                    return AS_NODE_PARAM_ERR;
                }
            }
            if ( policies->Has(NanNew("remove"))){
                Local<Value> removepolicy = policies->Get(NanNew("remove"));
                if( removepolicy_from_jsobject(&config->policies.remove, removepolicy->ToObject(), log) != AS_NODE_PARAM_OK) {
                    return AS_NODE_PARAM_ERR;
                }
            }
            if ( policies->Has(NanNew("batch"))){
                Local<Value> batchpolicy = policies->Get(NanNew("batch"));
                if( batchpolicy_from_jsobject(&config->policies.batch, batchpolicy->ToObject(), log) != AS_NODE_PARAM_OK) {
                    return AS_NODE_PARAM_ERR;
                }
            }
            if ( policies->Has(NanNew("operate"))){
                Local<Value> operatepolicy = policies->Get(NanNew("operate"));
                if( operatepolicy_from_jsobject(&config->policies.operate, operatepolicy->ToObject(), log) != AS_NODE_PARAM_OK) {
                    return AS_NODE_PARAM_ERR;
                }
            }
            if ( policies->Has(NanNew("info"))){
                Local<Value> infopolicy = policies->Get(NanNew("info"));
                if( infopolicy_from_jsobject(&config->policies.info, infopolicy->ToObject(), log) != AS_NODE_PARAM_OK) {
                    return AS_NODE_PARAM_ERR;
                }
            }

        }
        as_v8_debug(log, "Parsing global policies : Done");
    }
	// stores information about mod-lua userpath and systempath.
	bool syspath_set = false;
	bool usrpath_set = false;

	// If modlua path is passed in config object, set those values here
	if( obj->Has(NanNew("modlua")))
	{
<<<<<<< HEAD
		Handle<Object> modlua = obj->Get(NanNew("modlua"))->ToObject();
=======
		Local<Object> modlua = obj->Get(String::NewSymbol("modlua"))->ToObject();
>>>>>>> d3a14639

		if ( modlua->Has(NanNew("systemPath")))
		{
			Local<Value> v8syspath = modlua->Get(NanNew("systemPath"));
			strcpy(config->lua.system_path, *String::Utf8Value(v8syspath));
			as_v8_debug(log, "The system path in the config is %s ", config->lua.system_path);
			syspath_set = true;
		}
		if( modlua->Has(NanNew("userPath")))
		{
			Local<Value> v8usrpath = modlua->Get(NanNew("userPath"));
			strcpy(config->lua.user_path, *String::Utf8Value(v8usrpath));
			as_v8_debug(log, "The user path in the config is %s ", config->lua.user_path);
			usrpath_set = true;
		}
	}

	// Modlua system and user path is not passed in a config object. 
	// Set them to default values here.
	if(!syspath_set)	
	{
		#ifdef __linux
			char const * syspath = "./node_modules/aerospike/aerospike-client-c/package/opt/aerospike/client/sys/udf/lua/";
		#elif __APPLE__
			char const * syspath = "./node_modules/aerospike/aerospike-client-c/package/usr/local/aerospike/client/sys/udf/lua/";
		#endif	
		int rc = access(syspath, R_OK);
		if(rc == 0)
		{
			strcpy(config->lua.system_path, syspath);
		}
		else
		{
			#ifdef __linux	
				char const * syspath = "./aerospike-client-c/package/opt/aerospike/client/sys/udf/lua/";
			#elif __APPLE__
				char const * syspath = "./aerospike-client-c/package/usr/local/aerospike/client/sys/udf/lua/";	
			#endif
			rc = access(syspath, R_OK);
			if ( rc== 0)
			{
				strcpy(config->lua.system_path, syspath);
			}
			else
			{
				as_v8_debug(log,"Could not find a valid LUA system path %s", syspath);
			}
		}
	}
	if(!usrpath_set)	
	{
		#ifdef __linux
			char const * usrpath = "./node_modules/aerospike/aerospike-client-c/package/opt/aerospike/client/usr/udf/lua/";
		#elif __APPLE__
			char const * usrpath = "./node_modules/aerospike/aerospike-client-c/package/usr/local/aerospike/client/usr/udf/lua/";
		#endif
		int rc = access(usrpath, R_OK);
		if ( rc == 0) 
		{
			strcpy(config->lua.user_path, usrpath);
		}
		else
		{
			#ifdef __linux
				char const * usrpath = "./aerospike-client-c/package/opt/aerospike/client/usr/udf/lua";
			#elif __APPLE__
				char const * usrpath = "./aerospike-client-c/package/usr/local/aerospike/client/usr/udf/lua";
			#endif
			rc = access(usrpath, R_OK);
			if( rc == 0)
			{
				strcpy(config->lua.user_path, usrpath);
			}
			else
			{
				as_v8_debug(log, "Could not find valid LUA user path %s", usrpath);
			}

		}
	}

<<<<<<< HEAD
=======
	if ( obj->Has(String::NewSymbol("user")))
	{
		if(!obj->Has(String::NewSymbol("password")))
		{
			as_v8_error(log, "Password must be passed with username for connecting to secure cluster");
			return AS_NODE_PARAM_ERR;
		}
		Local<Value> v8usr = obj->Get(String::NewSymbol("user"));
		Local<Value> v8pwd = obj->Get(String::NewSymbol("password"));
		if(!(v8usr->IsString()))
		{
			as_v8_error(log, "Username passed must be string");
			return AS_NODE_PARAM_ERR;
		}
		if(!(v8pwd->IsString()))
		{
			as_v8_error(log, "Password passed must be a string");
			return AS_NODE_PARAM_ERR;
		}
		bool setConfig = as_config_set_user(config,*String::Utf8Value(v8usr), *String::Utf8Value(v8pwd));
		if(!setConfig)
		{
			as_v8_error(log, "Setting config failed");
			return AS_NODE_PARAM_ERR;
		}
	}

>>>>>>> d3a14639
	return AS_NODE_PARAM_OK;
}

int host_from_jsobject( Local<Object> obj, char **addr, uint16_t * port, LogInfo * log)
{
    if (obj->Has(NanNew("addr")) ) {
        Local<Value> addrVal = obj->Get(NanNew("addr"));
        if ( addrVal->IsString() ) {
            *addr = (char*) malloc (HOST_ADDRESS_SIZE);
            strcpy(*addr, *String::Utf8Value(addrVal->ToString()));
            as_v8_detail(log, "host addr : %s", (*addr));
        }
        else {
            return AS_NODE_PARAM_ERR;
        }
    }

    if ( obj->Has(NanNew("port")) ){
        Local<Value> portVal = obj->Get(NanNew("port"));
        if ( portVal->IsNumber() ) {
            *port = V8INTEGER_TO_CINTEGER(portVal);
        }
        else {
            return AS_NODE_PARAM_ERR;
        }
    }

    return AS_NODE_PARAM_OK;
}

int log_from_jsobject( LogInfo * log, Local<Object> obj)
{
    int rc = AS_NODE_PARAM_OK;
    int level = log->severity;
    int fd = log->fd;

    if ( obj->IsObject() ) {
        Local<Object> v8_log = obj->ToObject();

        // `level` is optional
        if ( rc == AS_NODE_PARAM_OK && v8_log->Has(NanNew("level")) ) {
            Local<Value> v8_log_level = v8_log->Get(NanNew("level"));
            if ( v8_log_level->IsNumber() ){
                level = (as_log_level) V8INTEGER_TO_CINTEGER(v8_log_level);
            }
            else if ( v8_log_level->IsNull() || v8_log_level->IsUndefined() ){
                // `null` and `undefined` imply the value should not change.
            }
            else {
                // Any other value is a bad parameter
                rc = AS_NODE_PARAM_ERR;
            }
        }
        
        // `file` is optional
        if ( rc == AS_NODE_PARAM_OK && v8_log->Has(NanNew("file"))) {
            Local<Value> v8_file = obj->Get(NanNew("file"));
            if ( v8_file->IsNumber() ) {
                fd = V8INTEGER_TO_CINTEGER(v8_file);
            }
            else if (v8_file->IsNull() || v8_file->IsUndefined()){
                // `null` and `undefined` imply the value should not change.
            }
            else {
                // Any other value is a bad parameter
                rc = AS_NODE_PARAM_ERR;
            }
        }
    }
    else {
        // The value should be an object. Otherwise it should fail.
        rc = AS_NODE_PARAM_ERR;
    }

    // Only if no error occurred do we set the log values.
    if ( rc == AS_NODE_PARAM_OK ) {
        log->severity = (as_log_level) level;
        log->fd = fd;
    }

    return AS_NODE_PARAM_OK;
}

as_val* asval_clone( as_val* val, LogInfo* log)
{
    as_val_t t = as_val_type( (as_val*)val);
    as_val* clone_val = NULL;
    switch(t) {
		case AS_NIL: {
			clone_val = (as_val*) &as_nil;
			break;
		}
		case AS_BOOLEAN: {
			as_boolean *bool_val = as_boolean_fromval(val);
			as_boolean *clone_bool = as_boolean_new(bool_val->value);
			if( clone_bool == NULL)
			{
				as_v8_error(log, "cloning a boolean value failed");
			}
			clone_val			 = as_boolean_toval(clone_bool);
			break;
		}
        case AS_INTEGER: {
            as_integer* int_val = as_integer_fromval( val );
            int64_t ival        = as_integer_get( int_val);
            as_v8_detail(log, "Cloning Integer value %d", ival);
			as_integer* clone_int = as_integer_new(ival);
			if(clone_int == NULL) 
			{
				as_v8_error(log, "Cloning integer failed");
			}
            clone_val = as_integer_toval(clone_int); 
            break;
        }
        case AS_STRING: {
            as_string* str_val = as_string_fromval( val );
            char* strval = as_string_get( str_val);
            as_v8_detail(log, "Cloning String  value %s", strval);
            char* clone_str = (char*) cf_strdup( strval);
			if(clone_str == NULL)
			{
				as_v8_error(log, "cloning string failed");
			}
			as_string* clone_as = as_string_new(clone_str, true);
			if(clone_as == NULL)
			{
				as_v8_error(log, "cloning string failed");
			}
            clone_val = as_string_toval( clone_as);
            break;
        }
        case AS_BYTES: {
            as_bytes* bytes_val = as_bytes_fromval( val);
            size_t size         = as_bytes_size(bytes_val);
            uint8_t *bytes      = (uint8_t*) cf_malloc(size);
            memcpy(bytes, as_bytes_get(bytes_val), size);
            as_v8_detail(log, "Cloning Blob value %u ", bytes);
            clone_val = as_bytes_toval(as_bytes_new_wrap( bytes, size, true));    
            break;
        }
        case AS_LIST: {
                as_arraylist* list      = (as_arraylist*) as_list_fromval( val); 
                clone_val =  as_list_toval( (as_list*)as_arraylist_new(as_arraylist_size(list), list->block_size));
                as_arraylist_iterator it;
                as_arraylist_iterator_init( &it, list);
                int index = 0;
                as_v8_detail(log, "Cloning a list value of size %d ", as_arraylist_size(list));
                while( as_arraylist_iterator_has_next( &it)) {
                    as_val* arr_element   = (as_val*) as_arraylist_iterator_next( &it);
                    as_val* clone_element = asval_clone( arr_element, log);
                    as_arraylist_set((as_arraylist*) clone_val, index++, clone_element);
                }
                as_v8_detail(log, "Cloning a list SUCCESS");
                break;
        }
        case AS_MAP: {
                as_hashmap* map         = (as_hashmap*) as_map_fromval(val);
                clone_val               = as_map_toval( (as_map*)as_hashmap_new(as_hashmap_size(map)));
                as_hashmap_iterator it;
                as_hashmap_iterator_init( &it, map);
                while( as_hashmap_iterator_has_next( &it )) {
                    as_pair* pair   = (as_pair*) as_hashmap_iterator_next( &it);
                    as_val* orig_key     = as_pair_1(pair); 
                    as_val* orig_val     = as_pair_2(pair);
                    as_val* clone_key    = asval_clone( orig_key, log);
                    as_val* clone_mapval = asval_clone( orig_val, log);
                    as_hashmap_set( (as_hashmap*) clone_val, clone_key, clone_mapval);
                }
                as_v8_detail( log, "Cloning a map SUCCESS");
                break;
        }
        default:
            as_v8_error( log, "as_val received is UNKNOWN type");
            break;
    }
    return clone_val;
}

bool key_clone(const as_key* src, as_key** dest, LogInfo * log, bool alloc_key)
{
    if(src == NULL || dest== NULL ) {
        as_v8_info(log, "Parameter error : NULL in source/destination");
        return false;
    }

    as_v8_detail(log, "Cloning the key");
    as_key_value* val   = src->valuep;
	if(val != NULL) 
	{
		as_key_value* clone_val = (as_key_value*) asval_clone( (as_val*) val, log);
		if( alloc_key) 
		{
			*dest   = as_key_new_value( src->ns, src->set, (as_key_value*) clone_val);
		}
		else
		{
			as_key_init_value(*dest, src->ns, src->set, (as_key_value*) clone_val);
		}
	}
	else if( src->digest.init == true)
	{
		if( alloc_key) 
		{
			*dest = as_key_new_digest( src->ns, src->set, src->digest.value);
		}
		else
		{
			as_key_init_digest(*dest, src->ns, src->set, src->digest.value);
		}
	}
	else
	{
		as_v8_detail(log, "Key has neither value nor digest ");
	}

    return true;
}

bool record_clone(const as_record* src, as_record** dest, LogInfo * log) 
{
    if(src == NULL || dest == NULL) {
        return false;
    }
    as_v8_detail( log, "Cloning the record");
    (*dest)->ttl = src->ttl;
    (*dest)->gen = src->gen;
    as_record_iterator it;
    as_record_iterator_init(&it, src);

    while (as_record_iterator_has_next(&it)) {
        as_bin * bin            = as_record_iterator_next(&it);
        as_bin_value * val      = as_bin_get_value(bin);
        as_bin_value* clone_val = (as_bin_value*) asval_clone( (as_val*) val, log);
        as_v8_detail(log, "Bin Name: %s", as_bin_get_name(bin));
        as_record_set( *dest, as_bin_get_name(bin), clone_val);
    } 

	as_key* src_key  = (as_key*) &src->key;
	as_key* dest_key = (as_key*) &(*dest)->key;
	if(src_key != NULL) 
	{
		//clone the key but do not malloc the key structure,
		// use the structure available inside record structure.
		key_clone( src_key, &dest_key, log, false);
	}
    return true;
}

Handle<Object> error_to_jsobject(as_error * error, LogInfo * log)
{
    NanEscapableScope();  
    Local<Object> err = NanNew<Object>();
    
    if (error == NULL) {
        as_v8_info(log, "error(C structure) object is NULL, node.js error object cannot be constructed");
        return NanEscapeScope(err);
    }

	// LDT error codes are populated as a string message.
	// Parse the string and populate the error object appropriately 
	// so that application can look up the error codes and doesn't have
	// to look at strings.
	// Check if it's an UDF ERROR and message has string LDT in it
	// then it implies it is an LDT error, so parse the error 
	// and populate the error object.
	if(error->code == AEROSPIKE_ERR_UDF && strstr(error->message, "LDT") != NULL)
	{
		char err_message[AS_ERROR_MESSAGE_MAX_LEN] = {"\0"};
		strcpy(err_message, error->message);
		char *ptr;
		ptr = strtok(err_message, ":");
		if(ptr != NULL)
		{
			error->file = ptr;
			ptr = strtok(NULL, ":");
		}
		if(ptr != NULL)
		{
			error->line =  atoi(ptr);
			ptr = strtok(NULL, ":");
		}
		if(ptr != NULL)
		{
			error->code =  (as_status) atoi(ptr);
			ptr = strtok(NULL, ":");
		}

		if(ptr != NULL)
		{
			strcpy(error->message, ptr);
			ptr = strtok(NULL, ":");
		}

		// LDT error does not populate function name as of now.
		error->func = NULL;

	}
	err->Set(NanNew("code"), NanNew(error->code));
	err->Set(NanNew("message"), error->message[0] != '\0' ? NanNew(error->message) : NanNew("\0") );
	err->Set(NanNew("func"), error->func ? NanNew(error->func) : NanNew("\0") );
	err->Set(NanNew("file"), error->file ? NanNew(error->file) : NanNew("\0") );
	err->Set(NanNew("line"), error->line ? NanNew(error->line) : NanNew((uint32_t)0) );
    
    //return NanEscapeScope(err);
	return NanEscapeScope(err);
}


Handle<Value> val_to_jsvalue(as_val * val, LogInfo * log )
{
    NanEscapableScope();
    if ( val == NULL) {
        as_v8_debug(log, "value = NULL"); 
		return NanEscapeScope(NanNull());
    }

    switch ( as_val_type(val) ) {
		case AS_NIL: {
			as_v8_detail(log,"value is of type as_null");
			return NanEscapeScope(NanNull());
		}
        case AS_INTEGER : {
            as_integer * ival = as_integer_fromval(val);
            if ( ival ) {
                int64_t data = as_integer_getorelse(ival, -1);
                as_v8_detail(log, "value = %d ", data);
				return NanEscapeScope(NanNew((double)data));
            }
        }
        case AS_STRING : {
            as_string * sval = as_string_fromval(val);
            if ( sval ) {
                char * data = as_string_getorelse(sval, NULL);
                as_v8_detail(log, "value = \"%s\"", data);
				return NanEscapeScope(NanNew(data));
            }
        }
        case AS_BYTES : {
            as_bytes * bval = as_bytes_fromval(val);
            if ( bval ) {

                uint8_t * data = as_bytes_getorelse(bval, NULL);
                uint32_t size  = as_bytes_size(bval);

                as_v8_detail(log, 
                    "value = <%x %x %x%s>", 
                    size > 0 ? data[0] : 0,
                    size > 1 ? data[1] : 0,
                    size > 2 ? data[2] : 0,
                    size > 3 ? " ..." : ""
                    );
                // this constructor actually copies data into the new Buffer
				Local<Object> buff = NanNewBufferHandle((char*) data, size);

                return NanEscapeScope(buff);
            } 
        }
        case AS_LIST : {
            as_arraylist* listval = (as_arraylist*) as_list_fromval(val);
            int size = as_arraylist_size(listval);
            Local<Array> jsarray = NanNew<Array>(size);
            for ( int i = 0; i < size; i++ ) {
                as_val * arr_val = as_arraylist_get(listval, i);
                Handle<Value> jsval = val_to_jsvalue(arr_val, log);
                jsarray->Set(i, jsval);
            }

			return NanEscapeScope(jsarray);
        }
        case AS_MAP : {
            Local<Object> jsobj = NanNew<Object>();
            as_hashmap* map = (as_hashmap*) as_map_fromval(val);
            as_hashmap_iterator  it; 
            as_hashmap_iterator_init(&it, map);

            while ( as_hashmap_iterator_has_next(&it) ) {
                as_pair *p = (as_pair*) as_hashmap_iterator_next(&it);
                as_val* key = as_pair_1(p);
                as_val* val = as_pair_2(p);
                jsobj->Set(val_to_jsvalue(key, log), val_to_jsvalue(val, log));
            }

			return NanEscapeScope(jsobj);
        }
        default:
            break;
    }
	return NanEscapeScope(NanUndefined());
}


Handle<Object> recordbins_to_jsobject(const as_record * record, LogInfo * log )
{
	NanEscapableScope();

    Local<Object> bins ;
    if (record == NULL) {
        as_v8_debug( log, "Record ( C structure) is NULL, cannot form node.js record object"); 
		return NanEscapeScope(bins);
    }

    bins = NanNew<Object>();
    as_record_iterator it;
    as_record_iterator_init(&it, record);

    while ( as_record_iterator_has_next(&it) ) {
        as_bin * bin = as_record_iterator_next(&it);
        char * name = as_bin_get_name(bin);
        as_val * val = (as_val *) as_bin_get_value(bin);
        Handle<Value> obj = val_to_jsvalue(val, log );
        bins->Set(NanNew(name), obj);
		as_v8_detail(log, "Setting binname %s ", name);
    }

	return NanEscapeScope(bins);
}

Handle<Object> recordmeta_to_jsobject(const as_record * record, LogInfo * log)
{
    NanEscapableScope();
    Local<Object> meta;

    if(record == NULL) {
        as_v8_debug( log, "Record ( C structure) is NULL, cannot form node.js metadata object"); 
        return NanEscapeScope(meta);
    }
    
    meta = NanNew<Object>();
    meta->Set(NanNew("ttl"), NanNew((double)record->ttl));
    as_v8_detail(log, "TTL of the record %d", record->ttl);
    meta->Set(NanNew("gen"), NanNew(record->gen));
    as_v8_detail(log, "Gen of the record %d", record->gen);

	return NanEscapeScope(meta);
}

Handle<Object> record_to_jsobject(const as_record * record, const as_key * key, LogInfo * log )
{
    NanEscapableScope();
    Handle<Object> okey;

    if ( record == NULL ) {
        as_v8_debug( log, "Record ( C structure) is NULL, cannot form node.js record object"); 
        return NanEscapeScope(okey);
    }

    okey = key_to_jsobject(key ? key : &record->key, log);
    Handle<Object> bins = recordbins_to_jsobject(record, log );
    Handle<Object> meta = recordmeta_to_jsobject(record, log);
    Local<Object> rec = NanNew<Object>();
    rec->Set(NanNew("key"), okey);
    rec->Set(NanNew("meta"), meta);
    rec->Set(NanNew("bins"), bins);

	return NanEscapeScope(rec);
}

//Forward references;
int extract_blob_from_jsobject( Local<Object> obj, uint8_t **data, int *len, LogInfo * log );

as_val* asval_from_jsobject( Local<Value> obj, LogInfo * log)
{
    if(obj->IsNull()){
		as_v8_detail(log, "The as_val is NULL");
        return (as_val*) &as_nil;
    }
	else if(obj->IsUndefined()) {
		// asval_from_jsobject is called recursively.
		// If a bin value is undefined, it should be handled by the caller of
		// this function gracefully.
		// If an entry in a map/list is undefined the corresponding entry becomes null.
		as_v8_detail(log, "Object passed is undefined");
		return (as_val*) &as_nil;
	}
    else if(obj->IsBoolean()) {
        as_v8_error(log, "Boolean datatype is not supported");
        return NULL;
    }
    else if(obj->IsString()){
        String::Utf8Value v(obj);
        as_string *str = as_string_new(strdup(*v), true);
        return (as_val*) str;
        
    }
    else if(obj->IsNumber()){
        as_integer *num = as_integer_new(obj->NumberValue());
        return (as_val*) num;
    }
    else if(obj->ToObject()->GetIndexedPropertiesExternalArrayDataType() == kExternalUnsignedByteArray) {
        int size ;
        uint8_t* data ;
        if (extract_blob_from_jsobject(obj->ToObject(), &data, &size, log) != AS_NODE_PARAM_OK) {
			as_v8_error(log, "Extractingb blob from a js object failed");
            return NULL;
        }
        as_bytes *bytes = as_bytes_new_wrap( data, size, true);
        return (as_val*) bytes;

    } 
    else if(obj->IsArray()){
        Local<Array> js_list = Local<Array>::Cast(obj);
        as_arraylist *list = as_arraylist_new( js_list->Length(), 0);
        if (list == NULL) {
			as_v8_error(log, "List allocation failed");
            return NULL;
        }
        for ( uint32_t i = 0; i < js_list->Length(); i++ ) {
            Local<Value> val = js_list->Get(i);
            as_val* asval = asval_from_jsobject(val, log);
            as_arraylist_append(list, asval);
        }
        return (as_val*) list;

    }
    else {
        const Local<Array> props = obj->ToObject()->GetOwnPropertyNames();
        const uint32_t count = props->Length();
        as_hashmap *map = as_hashmap_new(count);
        if( map == NULL){
			as_v8_error(log, "Map allocation failed");
			return NULL;
		}
        for ( uint32_t i = 0; i < count; i++) {
            const Local<Value> name = props->Get(i);
            const Local<Value> value = obj->ToObject()->Get(name);
            String::Utf8Value n(name);
            as_val* val = asval_from_jsobject(value, log);
            as_stringmap_set((as_map*) map, *n, val);
        }
        return (as_val*) map;

    }
    return NULL;
}
int recordbins_from_jsobject(as_record * rec, Local<Object> obj, LogInfo * log)
{

    const Local<Array> props = obj->GetOwnPropertyNames();
    const uint32_t count = props->Length();
    as_record_init(rec, count);
    for ( uint32_t i = 0; i < count; i++ ) {

        const Local<Value> name = props->Get(i);
        const Local<Value> value = obj->Get(name);

		// A bin can be undefined, or an entry inside a CDT(list, map)
		// can be an undefined value.
		// If a bin is undefined, it must error out at the earliest.
		if( value->IsUndefined()) 
		{
			as_v8_error(log, "Bin value passed for bin %s is undefined", *String::Utf8Value(name));
			return AS_NODE_PARAM_ERR;
		}

        String::Utf8Value n(name);
        as_val* val = asval_from_jsobject( value, log);

        if( val == NULL) 
        {
            return AS_NODE_PARAM_ERR;
        }
    
        switch(as_val_type(val)){
            case AS_INTEGER:
                as_record_set_integer(rec, *n, (as_integer*)val);
                break;
            case AS_STRING:
                as_record_set_string(rec, *n, (as_string*)val);
                break;
            case AS_BYTES:
                as_record_set_bytes(rec, *n, (as_bytes*) val);
                break;
            case AS_LIST:
                as_record_set_list(rec, *n, (as_list*) val);
                break;
            case AS_MAP:
                as_record_set_map(rec, *n, (as_map*) val);
                break;
            case AS_NIL:
                as_record_set_nil(rec, *n);
            default:
                break;
        }
    }

    return AS_NODE_PARAM_OK;
}


int recordmeta_from_jsobject(as_record * rec, Local<Object> obj, LogInfo * log)
{

    setTTL( obj, &rec->ttl, log);
    setGeneration( obj, &rec->gen, log);

    return AS_NODE_PARAM_OK;
}


//@TO-DO - GetIndexedProperties is to be checked
int extract_blob_from_jsobject( Local<Object> obj, uint8_t **data, int *len, LogInfo * log)
{
    if (obj->GetIndexedPropertiesExternalArrayDataType() != kExternalUnsignedByteArray ) {
        as_v8_error(log, "The binary data is not of the type UnsignedBytes");
        return AS_NODE_PARAM_ERR;
    }

    (*len) = obj->GetIndexedPropertiesExternalArrayDataLength();
    (*data) = (uint8_t*) cf_malloc(sizeof(uint8_t) * (*len));
    memcpy((*data), static_cast<uint8_t*>(obj->GetIndexedPropertiesExternalArrayData()), (*len));

    return AS_NODE_PARAM_OK;
}


// Clone the as_val into a new val. And push the cloned value 
// into the queue. When the queue size reaches 1/20th of total queue size
// send an async signal to v8 thread to process the records in the queue.


// This is common function used by both scan and query.
// scan populates only as_val of type record.
// In case of query it can be record - in case of query without aggregation
// In query aggregation, the value can be any as_val.
bool async_queue_populate(const as_val* val, AsyncCallbackData * data)
{
	if(data->result_q == NULL) 
	{
		// in case result_q is not initialized, return from the callback.
		// But this should never happen.
		as_v8_error(data->log,"Internal Error: Queue not initialized");
		return false;
	}

	// if the record queue is full sleep for n microseconds.
	if( cf_queue_sz(data->result_q) > data->max_q_size) {
		// why 20 - no reason right now.
		usleep(20);
	}
	as_val_t type = as_val_type(val);
	switch(type)
	{
		case AS_REC:
		{
			as_record* p_rec = as_record_fromval(val);
			as_record* rec   = NULL;
			if( !p_rec) {
				as_v8_error(data->log, "record returned in the callback is NULL");
				return false;
			}
			uint16_t numbins = as_record_numbins(p_rec);
			rec         = as_record_new(numbins);
			// clone the record into Asyncdata structure here.
			// as_val is freed up after the callback. We need to retain a copy of this
			// as_val until we pass this structure to nodejs
			record_clone( p_rec, &rec, data->log);

			as_val* clone_rec = as_record_toval(rec);
			if( cf_queue_sz( data->result_q) >= data->max_q_size)
			{
				sleep(1);
			}
			cf_queue_push( data->result_q, &clone_rec);
			data->signal_interval++;
			break;
		}
		case AS_NIL:
		case AS_BOOLEAN:
		case AS_INTEGER:
		case AS_STRING:
		case AS_BYTES:
		case AS_LIST:
		case AS_MAP:
		{
			as_val* clone = asval_clone((as_val*) val, data->log);
			if( cf_queue_sz( data->result_q) >= data->max_q_size)
			{
				sleep(1);
			}
			cf_queue_push( data->result_q, &clone);
			data->signal_interval++;
			break;
		}
		default:
			as_v8_debug(data->log, "Query returned - unrecognizable type");
			break;

	}

	int async_signal_sz = (data->max_q_size)/20;
	if ( data->signal_interval% async_signal_sz == 0) {
		data->signal_interval = 0;
		data->async_handle.data     = data;
		async_send( &data->async_handle);
	}
	return true;
}
void async_queue_process(AsyncCallbackData * data)
{
	int rv;
	as_val * val = NULL;

	// Pop each record from the queue and invoke the node callback with this record.
	while(data->result_q && cf_queue_sz(data->result_q) > 0) {
		if (cf_queue_sz(data->result_q) > data->max_q_size) {
		
		}
		Local<Function> cb = NanNew<Function>(data->data_cb);
		rv = cf_queue_pop( data->result_q, &val, CF_QUEUE_FOREVER);
		if( rv == CF_QUEUE_OK) {
			if(as_val_type(val) == AS_REC)
			{
				as_record* record = as_record_fromval(val);
				Handle<Object> jsrecord = NanNew<Object>();
				jsrecord->Set(NanNew("bins"),recordbins_to_jsobject(record, data->log));
				jsrecord->Set(NanNew("meta"),recordmeta_to_jsobject(record, data->log));
				jsrecord->Set(NanNew("key"),key_to_jsobject(&record->key, data->log));
				as_record_destroy(record);
				Handle<Value> cbargs[1] = { jsrecord};
				NanMakeCallback(NanGetCurrentContext()->Global(), cb, 1, cbargs);
			}
			else
			{
				Handle<Value> cbargs[1] = { val_to_jsvalue(val, data->log)};
				as_val_destroy(val);
				NanMakeCallback(NanGetCurrentContext()->Global(), cb, 1, cbargs);
			}
		}
	}
	return;

}

// Callback that gets invoked when an async signal is sent.
void async_callback(ResolveAsyncCallbackArgs)
{
	AsyncCallbackData * data = reinterpret_cast<AsyncCallbackData *>(handle->data);

	if (data == NULL && data->result_q == NULL)
	{
		as_v8_error(data->log, "Internal error: data or result q is not initialized");
		return;
	}
	async_queue_process(data);
	return;

}
int setTTL ( Local<Object> obj, uint32_t *ttl, LogInfo * log)
{
    if ( obj->Has(NanNew("ttl"))) {
        Local<Value> v8ttl = obj->Get(NanNew("ttl")) ;
        if ( v8ttl->IsNumber() ) {
            (*ttl) = (uint32_t) V8INTEGER_TO_CINTEGER(v8ttl);
        }
        else {
            return AS_NODE_PARAM_ERR;
        }
    }

    return AS_NODE_PARAM_OK;
}

int setTimeOut( Local<Object> obj, uint32_t *timeout, LogInfo * log )
{

    if ( obj->Has(NanNew("timeout")) ) { 
        Local<Value> v8timeout = obj->Get(NanNew("timeout")) ;
        if ( v8timeout->IsNumber() ) {
            (*timeout) = (uint32_t) V8INTEGER_TO_CINTEGER(v8timeout);
            as_v8_detail(log, "timeout value %d", *timeout);
        }
        else {
            as_v8_error(log, "timeout should be an integer");
            return AS_NODE_PARAM_ERR;
        }
    }
	else {
		as_v8_detail(log, "Object does not have timeout");
	}
    return AS_NODE_PARAM_OK;
}

int setGeneration( Local<Object> obj, uint16_t * generation, LogInfo * log )
{
    if ( obj->Has(NanNew("gen")) ) {
        Local<Value> v8gen = obj->Get(NanNew("gen"));
        if ( v8gen->IsNumber() ) {
            (*generation) = (uint16_t) V8INTEGER_TO_CINTEGER(v8gen);
            as_v8_detail(log, "Generation value %d ", (*generation));
        }
        else {
            as_v8_error(log, "Generation should be an integer");
            return AS_NODE_PARAM_ERR;
        }
    }

    return AS_NODE_PARAM_OK;
}

int setPolicyGeneric(Local<Object> obj, const char *policyname, int *policyEnumValue, LogInfo * log ) 
{

    if ( obj->Has(NanNew(policyname)) ) {
        Local<Value> policy = obj->Get(NanNew(policyname));

        // Check if node layer is passing a legal integer value
        if (policy->IsNumber()) {
            *policyEnumValue = V8INTEGER_TO_CINTEGER(policy);
        }
        else {    
            as_v8_error(log, "value for %s policy must be an integer", policyname);
            //Something other than expected type which is Number
            return AS_NODE_PARAM_ERR;
        }
    }
	else {
		as_v8_detail(log, "Object does not have %s ", policyname);
	}
    // The policyEnumValue will/should be inited to the default value by the caller
    // So, do not change anything if we get an non-integer from node layer
    return AS_NODE_PARAM_OK;
}

int setKeyPolicy( Local<Object> obj, as_policy_key *keypolicy, LogInfo * log)
{

    if (setPolicyGeneric(obj, "key", (int *) keypolicy, log) != AS_NODE_PARAM_OK) {
        return AS_NODE_PARAM_ERR;
    }

    as_v8_detail(log, "Key policy is set to %d", *keypolicy);
    return AS_NODE_PARAM_OK;
}

int setGenPolicy( Local<Object> obj, as_policy_gen * genpolicy, LogInfo * log)
{
    if ( setPolicyGeneric(obj, "gen", (int *) genpolicy, log) != AS_NODE_PARAM_OK) {
        return AS_NODE_PARAM_ERR;
    }

    as_v8_detail(log, "Generation policy is set to %d", *genpolicy);
    return AS_NODE_PARAM_OK;
}

int setRetryPolicy( Local<Object> obj, as_policy_retry * retrypolicy, LogInfo * log) 
{
    if (setPolicyGeneric(obj, "retry", (int *) retrypolicy, log) != AS_NODE_PARAM_OK ) {
        return AS_NODE_PARAM_OK;
    }

    as_v8_detail(log, "Retry Policy is set to %d", *retrypolicy);
    return AS_NODE_PARAM_OK;
}


int setExistsPolicy( Local<Object> obj, as_policy_exists * existspolicy, LogInfo * log)
{
    if ( setPolicyGeneric(obj, "exists", (int *) existspolicy, log) != AS_NODE_PARAM_OK) {
        return AS_NODE_PARAM_ERR;
    }

    as_v8_detail(log, "Exists policy is set to %d", *existspolicy);
    return AS_NODE_PARAM_OK;
}

int setCommitLevelPolicy( Local<Object> obj, as_policy_commit_level* commitpolicy, LogInfo * log)
{
	if( setPolicyGeneric(obj, "commitLevel", (int*) commitpolicy, log) != AS_NODE_PARAM_OK) {
		return AS_NODE_PARAM_ERR;
	}

	as_v8_detail(log, "Commit Level policy is set to %d", *commitpolicy);
	return AS_NODE_PARAM_OK;
}

int setReplicaPolicy(Local<Object> obj, as_policy_replica *replicapolicy, LogInfo *log)
{
	if( setPolicyGeneric(obj, "replica", (int*) replicapolicy, log) != AS_NODE_PARAM_OK) {
		return AS_NODE_PARAM_ERR;
	}

	as_v8_detail(log, "Replica policy is set to %d ", *replicapolicy);
	return AS_NODE_PARAM_OK;
}

int setConsistencyLevelPolicy( Local<Object> obj, as_policy_consistency_level *consistencypolicy, LogInfo * log){
	if( setPolicyGeneric(obj, "consistencyLevel", (int*) consistencypolicy, log) != AS_NODE_PARAM_OK) {
		return AS_NODE_PARAM_ERR;
	}
	
	as_v8_detail(log, "Consistency Level Policy is set to %d", *consistencypolicy);
	return AS_NODE_PARAM_OK;
}

int infopolicy_from_jsobject( as_policy_info * policy, Local<Object> obj, LogInfo * log)
{
	if ( obj->IsUndefined() || obj->IsNull())
	{
		return AS_NODE_PARAM_ERR;
	}
    as_policy_info_init(policy);
    if ( setTimeOut( obj, &policy->timeout, log) != AS_NODE_PARAM_OK) return AS_NODE_PARAM_ERR;

    if ( obj->Has(NanNew("send_as_is")) ) {  
        Local<Value> v8send_as_is = obj->Get(NanNew("send_as_is"));
        if ( v8send_as_is->IsBoolean() ) {
            policy->send_as_is = (bool) v8send_as_is->ToBoolean()->Value();
            as_v8_detail(log,"info policy send_as_is is set to %s", policy->send_as_is ? "true":"false");
        }
        else {
            as_v8_error(log, "send_as_is should be a boolean object");
            return AS_NODE_PARAM_ERR;
        }
    }
    if ( obj->Has(NanNew("check_bounds")) ) {    
        Local<Value> v8check_bounds = obj->Get(NanNew("check_bounds"));
        if ( v8check_bounds->IsBoolean() ) {
            policy->check_bounds = (bool) v8check_bounds->ToBoolean()->Value();
            as_v8_detail(log, "info policy check bounds is set to %s", policy->check_bounds ? "true" : "false");
        }
        else {
            as_v8_error(log, "check_bounds should be a boolean object");
            return AS_NODE_PARAM_ERR;
        }
    }

    return  AS_NODE_PARAM_OK;
}

int adminpolicy_from_jsobject( as_policy_admin * policy, Local<Object> obj, LogInfo * log)
{
	if( setTimeOut( obj, &policy->timeout, log) != AS_NODE_PARAM_OK) return AS_NODE_PARAM_ERR;
	as_v8_detail(log, "Timeout in admin policy is set to %d", policy->timeout);
	return AS_NODE_PARAM_OK;
}

int operatepolicy_from_jsobject( as_policy_operate * policy, Local<Object> obj, LogInfo * log)
{

    as_policy_operate_init( policy);

    if ( setTimeOut( obj, &policy->timeout, log) != AS_NODE_PARAM_OK) return AS_NODE_PARAM_ERR;
    if ( setGenPolicy( obj, &policy->gen, log) != AS_NODE_PARAM_OK) return AS_NODE_PARAM_ERR;
    if ( setRetryPolicy( obj, &policy->retry, log) != AS_NODE_PARAM_OK) return AS_NODE_PARAM_ERR;
    if ( setKeyPolicy( obj, &policy->key, log) != AS_NODE_PARAM_OK) return AS_NODE_PARAM_ERR;
    if ( setCommitLevelPolicy( obj, &policy->commit_level, log) != AS_NODE_PARAM_OK) return AS_NODE_PARAM_ERR;
    if ( setReplicaPolicy( obj, &policy->replica, log) != AS_NODE_PARAM_OK) return AS_NODE_PARAM_ERR;
    if ( setConsistencyLevelPolicy( obj, &policy->consistency_level, log) != AS_NODE_PARAM_OK) return AS_NODE_PARAM_ERR;

    return AS_NODE_PARAM_OK;
}

int batchpolicy_from_jsobject( as_policy_batch * policy, Local<Object> obj, LogInfo * log)
{

    as_policy_batch_init(policy);

    if ( setTimeOut( obj, &policy->timeout, log) != AS_NODE_PARAM_OK) return AS_NODE_PARAM_ERR;
    
    return AS_NODE_PARAM_OK;
}

int removepolicy_from_jsobject( as_policy_remove * policy, Local<Object> obj, LogInfo * log)
{

    as_policy_remove_init(policy);

    if ( setTimeOut( obj, &policy->timeout, log) != AS_NODE_PARAM_OK) return AS_NODE_PARAM_ERR;
	// only remove policy object has generation field, so directly look up 
	// the generation field in "obj" argument and set the generation value in policy structure.
	if ( obj->Has(NanNew("generation")) ) {
        Local<Value> v8gen = obj->Get(NanNew("generation"));
        if ( v8gen->IsNumber() ) {
            policy->generation = (uint16_t) V8INTEGER_TO_CINTEGER(v8gen);
            as_v8_detail(log, "Generation value %d ", policy->generation);
        }
        else {
            as_v8_error(log, "Generation should be an integer");
            return AS_NODE_PARAM_ERR;
        }
    }
	else
	{
		as_v8_detail(log,"Remove policy does not have generation value");
	}

    if ( setRetryPolicy( obj, &policy->retry, log) != AS_NODE_PARAM_OK) return AS_NODE_PARAM_ERR;
    if ( setKeyPolicy( obj, &policy->key, log) != AS_NODE_PARAM_OK) return AS_NODE_PARAM_ERR;
    if ( setGenPolicy( obj, &policy->gen, log) != AS_NODE_PARAM_OK) return AS_NODE_PARAM_ERR;
    if ( setCommitLevelPolicy( obj, &policy->commit_level, log) != AS_NODE_PARAM_OK) return AS_NODE_PARAM_ERR;

    return AS_NODE_PARAM_OK;
}

int readpolicy_from_jsobject( as_policy_read * policy, Local<Object> obj, LogInfo * log)
{

    as_policy_read_init( policy );

    if ( setTimeOut( obj, &policy->timeout, log) != AS_NODE_PARAM_OK) return AS_NODE_PARAM_ERR;
    if ( setKeyPolicy( obj, &policy->key, log) != AS_NODE_PARAM_OK) return AS_NODE_PARAM_ERR;
    if ( setReplicaPolicy( obj, &policy->replica, log) != AS_NODE_PARAM_OK) return AS_NODE_PARAM_ERR;
    if ( setConsistencyLevelPolicy( obj, &policy->consistency_level, log) != AS_NODE_PARAM_OK) return AS_NODE_PARAM_ERR;
	
    as_v8_detail(log, "Parsing read policy : success");

    return AS_NODE_PARAM_OK;
}

int writepolicy_from_jsobject( as_policy_write * policy, Local<Object> obj, LogInfo * log)
{

    as_policy_write_init( policy ); 

    if ( setTimeOut( obj, &policy->timeout, log) != AS_NODE_PARAM_OK) return AS_NODE_PARAM_ERR;
    if ( setGenPolicy( obj, &policy->gen, log) != AS_NODE_PARAM_OK) return AS_NODE_PARAM_ERR;
    if ( setRetryPolicy( obj, &policy->retry, log) != AS_NODE_PARAM_OK) return AS_NODE_PARAM_ERR;
    if ( setKeyPolicy( obj, &policy->key, log) != AS_NODE_PARAM_OK) return AS_NODE_PARAM_ERR;
    if ( setExistsPolicy( obj, &policy->exists, log) != AS_NODE_PARAM_OK) return AS_NODE_PARAM_ERR;
    if ( setCommitLevelPolicy( obj, &policy->commit_level, log) != AS_NODE_PARAM_OK) return AS_NODE_PARAM_ERR;

    as_v8_detail(log, "Parsing write policy : success");
    return AS_NODE_PARAM_OK;
}

int applypolicy_from_jsobject( as_policy_apply * policy, Local<Object> obj, LogInfo* log)
{

	as_policy_apply_init( policy);
	if ( setTimeOut( obj, &policy->timeout, log) != AS_NODE_PARAM_OK) return AS_NODE_PARAM_ERR;
	if ( setKeyPolicy( obj, &policy->key, log) != AS_NODE_PARAM_OK) return AS_NODE_PARAM_ERR;
	if ( setCommitLevelPolicy( obj, &policy->commit_level, log) != AS_NODE_PARAM_OK) return AS_NODE_PARAM_ERR;

	as_v8_detail( log, "Parsing apply policy : success");
    
	return AS_NODE_PARAM_OK;
}

int querypolicy_from_jsobject( as_policy_query* policy, Local<Object> obj, LogInfo* log)
{

	as_policy_query_init( policy);
	if ( setTimeOut( obj, &policy->timeout, log) != AS_NODE_PARAM_OK) return AS_NODE_PARAM_ERR;

	as_v8_detail( log, "Parsing query policy : success");
    
	return AS_NODE_PARAM_OK;
}

int scanpolicy_from_jsobject( as_policy_scan * policy, Local<Object> obj, LogInfo* log)
{
	as_policy_scan_init( policy);
	if ( setTimeOut( obj, &policy->timeout, log) != AS_NODE_PARAM_OK) return AS_NODE_PARAM_ERR;

    if ( obj->Has(NanNew("failOnClusterChange")) ) {  
        Local<Value> failOnClusterChange = obj->Get(NanNew("failOnClusterChange"));
        if ( failOnClusterChange->IsBoolean() ) {
            policy->fail_on_cluster_change = (bool) failOnClusterChange->ToBoolean()->Value();
            as_v8_detail(log,"scan policy fail on cluster change is set to %s", policy->fail_on_cluster_change ? "true":"false");
        }
        else {
            as_v8_error(log, "failOnClusterChange should be a boolean object");
            return AS_NODE_PARAM_ERR;
        }
    }

	as_v8_detail( log, "Parsing scan policy : success");
	return AS_NODE_PARAM_OK;
}

Handle<Object> key_to_jsobject(const as_key * key, LogInfo * log)
{
    NanEscapableScope();
    Local<Object> obj;
    if (key == NULL) {
        return NanEscapeScope(obj);
    }

    obj = NanNew<Object>();
    if ( key->ns && strlen(key->ns) > 0 ) {
        as_v8_debug(log, "key.ns = \"%s\"", key->ns);
        obj->Set(NanNew("ns"), NanNew(key->ns));
    }

    if ( key->set && strlen(key->set) > 0 ) {
        as_v8_debug(log, "key.set = \"%s\"", key->set);
        obj->Set(NanNew("set"), NanNew(key->set));
    }

    if ( key->valuep ) {
        as_val * val = (as_val *) key->valuep;
        as_val_t type = as_val_type(val);
        switch(type) {
            case AS_INTEGER: {
                as_integer * ival = as_integer_fromval(val);
                as_v8_debug(log, "key.key = %d", as_integer_get(ival));
                obj->Set(NanNew("key"), NanNew((double)as_integer_get(ival)));
                break;
            }
            case AS_STRING: {
                as_string * sval = as_string_fromval(val);
                as_v8_debug(log, "key.key = \"%s\"", as_string_get(sval));
                obj->Set(NanNew("key"), NanNew(as_string_get(sval)));
                break;
            }
            case AS_BYTES: {
               as_bytes * bval = as_bytes_fromval(val);
               if ( bval ) {
                   uint32_t size = as_bytes_size(bval);
                   as_v8_debug(log,"key.key = \"%u\"", bval->value);
				   Local<Object> buff = NanNewBufferHandle((char*)bval->value, size);
                   obj->Set(NanNew("key"), buff);
                   break;
               }
            }
            default:
                break;
        }
    }

	if(key->digest.init == true) {
		Local<Object> buff = NanNewBufferHandle((char*)key->digest.value, AS_DIGEST_VALUE_SIZE);
        obj->Set(NanNew("digest"), buff);
	}

    return NanEscapeScope(obj);
}

Handle<Object> scaninfo_to_jsobject( const as_scan_info * info, LogInfo * log)
{
	NanEscapableScope();
	Local<Object> scaninfo;

    if(info == NULL) {
        as_v8_debug( log, "Scan Info ( C structure) is NULL, cannot form node.js scanInfo object"); 
        return NanEscapeScope(scaninfo);
    }
    
    scaninfo = NanNew<Object>();
    scaninfo->Set(NanNew("progressPct"), NanNew(info->progress_pct));
    as_v8_detail(log, "Progress pct of the scan %d", info->progress_pct);
    scaninfo->Set(NanNew("recordScanned"), NanNew((double)info->records_scanned));
    as_v8_detail(log, "Number of records scanned so far %d", info->records_scanned);
	scaninfo->Set(NanNew("status"), NanNew(info->status));

    return NanEscapeScope(scaninfo);
}

int key_from_jsobject(as_key * key, Local<Object> obj, LogInfo * log)
{
    as_namespace ns = {'\0'};
    as_set set = {'\0'};


    // All the v8 local variables have to declared before any of the goto
    // statements. V8 demands that.

	if(obj->IsNull()) 
	{
		as_v8_error(log, "The key object passed is Null");
		goto ReturnError;
	}	

    // get the namespace
    if ( obj->Has(NanNew("ns")) ) {
        Local<Value> ns_obj = obj->Get(NanNew("ns"));
        if ( ns_obj->IsString() ) {
            strncpy(ns, *String::Utf8Value(ns_obj), AS_NAMESPACE_MAX_SIZE);
            as_v8_detail(log, "key.ns = \"%s\"", ns);
            if ( strlen(ns) == 0 ) {
				as_v8_error(log, "The namespace has null string");
                goto ReturnError;
            }
        }
        else {
			as_v8_error(log, "The namespace passed must be string");
            goto ReturnError;
        }
    }
    else {
		as_v8_error(log, "The key object should have an \"ns\" entry");
        goto ReturnError;
    }

    // get the set
    if ( obj->Has(NanNew("set")) ) {
        Local<Value> set_obj = obj->Get(NanNew("set"));
		//check if set is string or a null value.
        if ( set_obj->IsString() ) {
            strncpy(set, *String::Utf8Value(set_obj), AS_SET_MAX_SIZE);
            as_v8_detail(log,"key.set = \"%s\"", set);
            if ( strlen(set) == 0 ) {
				as_v8_debug(log, "Set passed is empty string");
            }
        }
		// null value for set is valid in a key. Any value other than null and string is not 
		// acceptable for set
        else if( !set_obj->IsNull()){
			as_v8_error(log, "The set in the key must be a key");
            goto ReturnError;
        }
    }

    // get the value
    if ( obj->Has(NanNew("key")) ) {
        Local<Value> val_obj = obj->Get(NanNew("key"));
		if(val_obj->IsNull()) 
		{
			as_v8_error(log, "The key entry must not be null");
			goto ReturnError;
		}
        if ( val_obj->IsString() ) {
            char * value = strdup(*String::Utf8Value(val_obj));
            as_key_init(key, ns, set, value);
            as_v8_detail(log, "key.key = \"%s\"", value);
            ((as_string *) key->valuep)->free = true;
            goto ReturnOk;
        }
        else if ( val_obj->IsNumber() ) {
            int64_t value = V8INTEGER_TO_CINTEGER(val_obj);
            as_key_init_int64(key, ns, set, value);
            as_v8_detail(log, "key.key = %d", value);
            goto ReturnOk;
        }
        else if ( val_obj->IsObject() ) {
            Local<Object> obj = val_obj->ToObject();
            int size ;
            uint8_t* data ;
            if (extract_blob_from_jsobject(obj, &data, &size, log) != AS_NODE_PARAM_OK) {
                return AS_NODE_PARAM_ERR;
            }
            as_key_init_rawp(key, ns, set, data, size, true);

            as_v8_detail(log, 
                "key.key = <%x %x %x%s>", 
                size > 0 ? data[0] : 0,
                size > 1 ? data[1] : 0,
                size > 2 ? data[2] : 0,
                size > 3 ? " ..." : ""
                );
        }
    }
	else
	{
		as_v8_error(log, "The Key object must have a \" key \" entry ");
		goto ReturnError;
	}

    // close the scope, so that garbage collector can collect the v8 variables.
ReturnOk:
    return AS_NODE_PARAM_OK;

ReturnError:
    return AS_NODE_PARAM_ERR;
}

int key_from_jsarray(as_key * key, Local<Array> arr, LogInfo * log)
{
    as_namespace ns = { '\0' };
    as_set set = { '\0' };


    Local<Value> ns_obj = arr->Get(0);
    Local<Value> set_obj = arr->Get(1);
    Local<Value> val_obj = arr->Get(2);
    if ( arr->Length() != 3 ) {
        goto Ret_Err;
    }
    if ( ns_obj->IsString() ) {
        strncpy(ns, *String::Utf8Value(ns_obj), AS_NAMESPACE_MAX_SIZE);
    }
    else {
        goto Ret_Err;
    }

    if ( strlen(ns) == 0 ) {
        goto Ret_Err;
    }

    if ( set_obj->IsString() ) {
        strncpy(set, *String::Utf8Value(set_obj), AS_SET_MAX_SIZE);
    }
    else {
        goto Ret_Err;
    }

    if ( strlen(set) == 0 ) {
        goto Ret_Err;
    }

    if ( val_obj->IsString() ) {
        char * value = strdup(*String::Utf8Value(val_obj));
        as_key_init(key, ns, set, value);
        ((as_string *) key->valuep)->free = true;
        goto Ret_Ok;
    }
    else if ( val_obj->IsNumber() ) {
        int64_t value = V8INTEGER_TO_CINTEGER(val_obj);
        as_key_init_int64(key, ns, set, value);
        goto Ret_Ok;
    }

Ret_Ok:
    return AS_NODE_PARAM_OK;

Ret_Err:
    return AS_NODE_PARAM_ERR;
}

int batch_from_jsarray(as_batch *batch, Local<Array> arr, LogInfo * log)
{

    uint32_t capacity = arr->Length();

    if(capacity > 0) {
        as_batch_init(batch, capacity);
    }
    else {
        return AS_NODE_PARAM_ERR;
    }
    for ( uint32_t i=0; i < capacity; i++) {
        Local<Object> key = arr->Get(i)->ToObject();
        int status = key_from_jsobject(as_batch_keyat(batch, i), key, log);
		if(status != AS_NODE_PARAM_OK) {
			as_v8_error(log, "Parsing batch keys failed \n");
			return AS_NODE_PARAM_ERR;
		}
    }

    return AS_NODE_PARAM_OK;
}

int asarray_from_jsarray( as_arraylist** udfargs, Local<Array> arr, LogInfo * log)
{
	uint32_t  capacity = arr->Length();

	if ( capacity <= 0) {
		capacity = 0;
	}
	as_v8_detail(log, "Capacity of the asarray to be initialized %d", capacity);
	if ( *udfargs != NULL) {
		as_arraylist_init( *udfargs, capacity, 0);
	} else {
		*udfargs = as_arraylist_new( capacity, 0);
	}

	for ( uint32_t i = 0; i < capacity; i++) {
		as_val* val = asval_from_jsobject( arr->Get(i), log);
		as_arraylist_append(*udfargs, val);
	}
	return AS_NODE_PARAM_OK;

}

int udfargs_from_jsobject( char** filename, char** funcname, as_arraylist** args, Local<Object> obj, LogInfo * log)
{

	if(obj->IsNull()) {
		as_v8_error(log, "Object passed is NULL");
		return AS_NODE_PARAM_ERR;
	}

	// Extract UDF module name
	if( obj->Has(NanNew("module"))) {
		Local<Value> module = obj->Get( NanNew("module"));
		int size = 0;

		if( module->IsString()) {
			size = module->ToString()->Length()+1;
			if( *filename == NULL) {
				*filename = (char*) cf_malloc(sizeof(char) * size);
			}
			strcpy( *filename, *String::Utf8Value(module) );
			as_v8_detail(log, "Filename in the udf args is set to %s", *filename);
		}
		else {
			as_v8_error(log, "UDF module name should be string");
			return AS_NODE_PARAM_ERR;
		}
	}
	else {
		as_v8_error(log, "UDF module name should be passed to execute UDF");
		return AS_NODE_PARAM_ERR;
	}

	// Extract UDF function name
	if( obj->Has(NanNew("funcname"))) { 
		Local<Value> v8_funcname = obj->Get( NanNew("funcname"));
		if ( v8_funcname->IsString()) {
			if( *funcname == NULL) {
				int size = v8_funcname->ToString()->Length();
				*funcname = (char*) cf_malloc( sizeof(char) * size);
			}
			strcpy( *funcname, *String::Utf8Value( v8_funcname));
			as_v8_detail(log, "The function name in the UDF args set to %s ", *funcname);
		}
		else {
			as_v8_error(log, "UDF function name should be string");
			return AS_NODE_PARAM_ERR;
		}
	}
	else {
		as_v8_error(log, "UDF function name should be passed to execute UDF");
		return AS_NODE_PARAM_ERR;
	}

	// Is it fair to expect an array always. For a single argument UDF invocation
	// should we relax.
	// Extract UDF arglist as_arraylist
	if( obj->Has( NanNew("args"))) {
		Local<Value> arglist = obj->Get( NanNew("args"));
		if ( ! arglist->IsArray()){
			as_v8_error(log, "UDF args should be an array");
			return AS_NODE_PARAM_ERR;
		}
		asarray_from_jsarray( args, Local<Array>::Cast(arglist), log);
		as_v8_detail(log, "Parsing UDF args -- done !!!");
		return AS_NODE_PARAM_OK;
	}
	else {
		// no argument case. Initialize array with 0 elements and invoke UDF.
		if (*args != NULL) {
			as_arraylist_init(*args, 0, 0);
		}
		return AS_NODE_PARAM_OK;
	}
	return AS_NODE_PARAM_OK;
}

int GetBinName( char** binName, Local<Object> obj, LogInfo * log) {

    if ( obj->Has(NanNew("bin"))) {
        Local<Value> val = obj->Get(NanNew("bin"));
        if ( !val->IsString()) {
            as_v8_error(log, "Type error in bin_name(bin should be string"); 
            return AS_NODE_PARAM_ERR;
        }
        (*binName) = strdup(*String::Utf8Value(val));
        return AS_NODE_PARAM_OK;
    } else {
        return AS_NODE_PARAM_ERR;
    }
}

Local<Value> GetBinValue( Local<Object> obj, LogInfo * log) {
    NanEscapableScope();
    Local<Value> val = obj->Get(NanNew("value"));
    return NanEscapeScope(val);
}

int populate_write_op ( as_operations * op, Local<Object> obj, LogInfo * log) 
{
    if ( op == NULL ) { 
        as_v8_debug(log, "operation (C structure) passed is NULL, can't parse the V8 object");
        return AS_NODE_PARAM_ERR; 
    }
    char* binName;
    if ( GetBinName(&binName, obj, log) != AS_NODE_PARAM_OK) {
        return AS_NODE_PARAM_ERR;
    }
    as_v8_detail(log, "write operation on bin : %s", binName);

    Local<Value> v8val = GetBinValue(obj, log);
    if ( v8val->IsNumber() ) {
        int64_t val = v8val->NumberValue();
        as_v8_detail(log, "integer value to be written %d", val);
        as_operations_add_write_int64(op, binName, val);
        if ( binName != NULL) free(binName);
        return AS_NODE_PARAM_OK;
    }
    else if ( v8val->IsString() ) {
        char* binVal = strdup(*String::Utf8Value(v8val));   
        as_v8_detail(log, "String value to be written %s", binVal);
        as_operations_add_write_str(op, binName, binVal);
        if ( binName != NULL) free(binName);
        return AS_NODE_PARAM_OK;
    }
    else if ( v8val->IsObject() ) {
        Local<Object> binObj = v8val->ToObject();
        int len ;
        uint8_t* data ;
        if ( extract_blob_from_jsobject(binObj, &data, &len, log) != AS_NODE_PARAM_OK) {   
            return AS_NODE_PARAM_ERR;
        }
        as_v8_detail(log, "Blob value to be written %u ", data);
        as_operations_add_write_rawp(op, binName, data, len, true);
        if ( binName != NULL) free(binName);
        return AS_NODE_PARAM_OK;
    }
    else {
        as_v8_debug(log, "Type error in write operation");
        return AS_NODE_PARAM_ERR;
    }
}

int populate_read_op( as_operations * ops, Local<Object> obj, LogInfo * log) 
{
    if ( ops == NULL ) { 
        as_v8_debug(log, "operation (C structure) passed is NULL, can't parse the v8 object");
        return AS_NODE_PARAM_ERR; 
    }
    char* binName;
    if ( GetBinName(&binName, obj, log) != AS_NODE_PARAM_OK) {
        return AS_NODE_PARAM_ERR;
    }
    as_v8_detail(log, "Read operation on bin :%s", binName);
    as_operations_add_read(ops, binName);
    if ( binName != NULL) free(binName);
    return AS_NODE_PARAM_OK;
}

int populate_incr_op ( as_operations * ops, Local<Object> obj, LogInfo * log) 
{

    if ( ops == NULL ) { 
        as_v8_debug(log, "operation (C structure) passed is NULL, can't parse the v8 object");
        return AS_NODE_PARAM_ERR; 
    }
    char* binName;
    if ( GetBinName(&binName, obj, log) != AS_NODE_PARAM_OK) {
        return AS_NODE_PARAM_ERR;
    }

    as_v8_detail(log, "Incr operation on bin :%s", binName);
    Local<Value> v8val = GetBinValue(obj, log);
    if ( v8val->IsNumber()) {
        int64_t binValue = v8val->NumberValue();
        as_v8_detail(log, "value to be incremented %d", binValue);
        as_operations_add_incr( ops, binName, binValue);
        if (binName != NULL) free (binName);
        return AS_NODE_PARAM_OK;
    }
    else {
        as_v8_debug(log, "Type error in incr operation");
        return AS_NODE_PARAM_ERR;
    }
}

int populate_prepend_op( as_operations* ops, Local<Object> obj, LogInfo * log)
{

    if ( ops == NULL ) { 
        as_v8_debug(log, "operation (C structure) passed is NULL, can't parse the v8 object");
        return AS_NODE_PARAM_ERR; 
    }
    char* binName;
    if ( GetBinName(&binName, obj, log) != AS_NODE_PARAM_OK) {
        return AS_NODE_PARAM_ERR;
    }

    as_v8_detail(log, "prepend operation on bin :%s", binName);

    Local<Value> v8val = GetBinValue(obj, log);
    if ( v8val->IsString() ) {
        char* binVal = strdup(*String::Utf8Value(v8val));   
        as_v8_detail(log, "prepending string %s", binVal);
        as_operations_add_prepend_strp(ops, binName, binVal, true);
        if ( binName != NULL) free(binName);
        return AS_NODE_PARAM_OK;
    }
    else if ( v8val->IsObject() ) {
        Local<Object> binObj = v8val->ToObject();
        int len ;
        uint8_t* data ;
        if (extract_blob_from_jsobject(binObj, &data, &len, log) != AS_NODE_PARAM_OK) {
            return AS_NODE_PARAM_ERR;
        }
        as_v8_detail(log, "prepending raw bytes %u", data);
        as_operations_add_prepend_rawp(ops, binName, data, len, true);
        if ( binName != NULL) free(binName);
        return AS_NODE_PARAM_OK;
    }
    else {
        as_v8_debug(log, "Type error in prepend operation");
        return AS_NODE_PARAM_ERR;
    }
}


int populate_append_op( as_operations * ops, Local<Object> obj, LogInfo * log)
{
    if ( ops == NULL ) { 
        as_v8_debug(log, "operation (C structure) passed is NULL, can't parse the v8 object");
        return AS_NODE_PARAM_ERR; 
    }
    char* binName;
    if ( GetBinName(&binName, obj, log) != AS_NODE_PARAM_OK) {
        return AS_NODE_PARAM_ERR;
    }

    as_v8_detail(log, "append operation on bin :%s", binName);
    Local<Value> v8val = GetBinValue(obj, log);
    if ( v8val->IsString() ) {
        char* binVal = strdup(*String::Utf8Value(v8val));
        as_v8_detail(log, "appending string %s", binVal);
        as_operations_add_append_strp(ops, binName, binVal,true);
        if ( binName != NULL) free(binName);
        return AS_NODE_PARAM_OK;
    }
    else if ( v8val->IsObject() ) {
        Local<Object> binObj = v8val->ToObject();
        int len ;
        uint8_t* data ;
        if (extract_blob_from_jsobject(binObj, &data, &len, log) != AS_NODE_PARAM_OK) {
            return AS_NODE_PARAM_ERR;
        }
        as_v8_detail(log, "appending raw bytes %u", data);
        as_operations_add_append_rawp(ops, binName, data, len, true);
        if (binName != NULL) free(binName);
        return AS_NODE_PARAM_OK;
    }
    else {
        as_v8_debug(log, "Type error in append operation");
        return AS_NODE_PARAM_ERR;
    }
}

int populate_touch_op( as_operations* ops, LogInfo * log)
{
    if ( ops == NULL) {
        as_v8_debug(log, "operation (C structure) passed is NULL, can't parse the v8 object");
        return AS_NODE_PARAM_ERR;
    }
    
    as_operations_add_touch(ops);
    as_v8_debug(log, "Touch operation is set");
    return AS_NODE_PARAM_OK;
}

int operations_from_jsarray( as_operations * ops, Local<Array> arr, LogInfo * log) 
{

    uint32_t capacity = arr->Length();
    as_v8_detail(log, "number of operations in the array %d", capacity);
    if ( capacity > 0 ) {
        as_operations_init( ops, capacity );
    }
    else {
        return AS_NODE_PARAM_ERR;
    }
    for ( uint32_t i = 0; i < capacity; i++ ) {
        Local<Object> obj = arr->Get(i)->ToObject();
        setTTL(obj, &ops->ttl, log);
        Local<Value> v8op = obj->Get(NanNew("operation"));
        if ( v8op->IsNumber() ) {
            as_operator op = (as_operator) v8op->ToInteger()->Value();
            switch ( op ) {
                case AS_OPERATOR_WRITE: {
                    populate_write_op(ops, obj, log);
                    break;
                }
                case AS_OPERATOR_READ: {
                    populate_read_op(ops, obj, log);
                    break;
                }
                case AS_OPERATOR_INCR:  {
                    populate_incr_op(ops, obj, log);
                    break;
                }
                case AS_OPERATOR_PREPEND: {
                    populate_prepend_op(ops, obj, log);
                    break;
                }
                case AS_OPERATOR_APPEND: {
                    populate_append_op(ops, obj, log);
                    break;
                }
                case AS_OPERATOR_TOUCH: {
                    populate_touch_op(ops, log);
                    break;
                }
                default :
                    as_v8_info(log, "Operation Type not supported by the API");
                    return AS_NODE_PARAM_ERR;
            }
        }
    }
    return AS_NODE_PARAM_OK;
}<|MERGE_RESOLUTION|>--- conflicted
+++ resolved
@@ -156,11 +156,7 @@
 	// If modlua path is passed in config object, set those values here
 	if( obj->Has(NanNew("modlua")))
 	{
-<<<<<<< HEAD
 		Handle<Object> modlua = obj->Get(NanNew("modlua"))->ToObject();
-=======
-		Local<Object> modlua = obj->Get(String::NewSymbol("modlua"))->ToObject();
->>>>>>> d3a14639
 
 		if ( modlua->Has(NanNew("systemPath")))
 		{
@@ -242,17 +238,15 @@
 		}
 	}
 
-<<<<<<< HEAD
-=======
-	if ( obj->Has(String::NewSymbol("user")))
+	if ( obj->Has(NanNew("user")))
 	{
-		if(!obj->Has(String::NewSymbol("password")))
+		if(!obj->Has(NanNew("password")))
 		{
 			as_v8_error(log, "Password must be passed with username for connecting to secure cluster");
 			return AS_NODE_PARAM_ERR;
 		}
-		Local<Value> v8usr = obj->Get(String::NewSymbol("user"));
-		Local<Value> v8pwd = obj->Get(String::NewSymbol("password"));
+		Local<Value> v8usr = obj->Get(NanNew("user"));
+		Local<Value> v8pwd = obj->Get(NanNew("password"));
 		if(!(v8usr->IsString()))
 		{
 			as_v8_error(log, "Username passed must be string");
@@ -271,7 +265,6 @@
 		}
 	}
 
->>>>>>> d3a14639
 	return AS_NODE_PARAM_OK;
 }
 
