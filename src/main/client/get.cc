--- conflicted
+++ resolved
@@ -87,11 +87,6 @@
     int arglength = info.Length();
 
     if ( info[arglength-1]->IsFunction()) {
-<<<<<<< HEAD
-        //NanAssignPersistent(data->callback, info[arglength-1].As<Function>());
-=======
-		 
->>>>>>> d24f72d1
         data->callback.Reset(info[arglength-1].As<Function>());
         as_v8_detail(log, "Node.js callback registered");
     }
@@ -170,11 +165,7 @@
 
     if ( data->param_err == 0 ) {
         as_v8_debug(log, "Invoking get with ");
-<<<<<<< HEAD
         aerospike_key_get(as, err, policy, key, &rec);
-=======
-        aerospike_key_get(as, err, policy, key, &rec);  
->>>>>>> d24f72d1
     }
 }
 
@@ -197,12 +188,6 @@
     as_record * rec         = &data->rec;
     LogInfo * log           = data->log;
     as_v8_debug(log, "Get operations' the response is");
-<<<<<<< HEAD
-    // AS_DEBUG(log, ERROR, err);
-
-=======
-    
->>>>>>> d24f72d1
     Local<Value> argv[4];
     // Build the arguments array for the callback
     if( data->param_err == 0) {
