/*******************************************************************************
 * Copyright 2013-2014 Aerospike, Inc.
 *
 * Licensed under the Apache License, Version 2.0 (the "License");
 * you may not use this file except in compliance with the License.
 * You may obtain a copy of the License at
 *
 *     http://www.apache.org/licenses/LICENSE-2.0
 *
 * Unless required by applicable law or agreed to in writing, software
 * distributed under the License is distributed on an "AS IS" BASIS,
 * WITHOUT WARRANTIES OR CONDITIONS OF ANY KIND, either express or implied.
 * See the License for the specific language governing permissions and
 * limitations under the License.
 ******************************************************************************/

extern "C" {
    #include <aerospike/aerospike.h>
    #include <aerospike/aerospike_key.h>
    #include <aerospike/as_config.h>
    #include <aerospike/as_key.h>
    #include <aerospike/as_record.h>
    #include <aerospike/aerospike_batch.h>
}

#include <node.h>
#include <cstdlib>
#include <unistd.h>
#include <iostream>
#include <vector>

#include "client.h"
#include "async.h"
#include "conversions.h"
#include "log.h"

#define BGET_ARG_POS_KEY     0
#define BGET_ARG_POS_BPOLICY 1 // Batch policy position and callback position is not same
#define BGET_ARG_POS_CB      2 // in the argument list for every invoke of batch_get. If
// writepolicy is not passed from node application, argument
// position for callback changes.

using namespace v8;

/*******************************************************************************
 *      TYPES
 ******************************************************************************/

/**
 *      AsyncData — Data to be used in async calls.
 */
typedef struct AsyncData {
    aerospike * as;
    int node_err;            // To Keep track of the parameter errors from Nodejs
    as_error err;
    as_policy_batch* policy;
    as_batch batch;          // Passed as input to aerospike_batch_get
    as_batch_read  *results;// Results from a aerospike_batch_get operation
    LogInfo * log;
    uint32_t n;
    Nan::Persistent<Function> callback;
} AsyncData;



/*******************************************************************************
 *      FUNCTIONS
 ******************************************************************************/

bool batch_exists_callback(const as_batch_read * results, uint32_t n, void * udata)
{
    // Fetch the AsyncData structure
    AsyncData *     data    = reinterpret_cast<AsyncData *>(udata);
    LogInfo * log           = data->log;

    //copy the batch result to the shared data structure AsyncData,
    //so that response can send it back to nodejs layer
    //as_batch_read  *batch_result = &data->results;
    if( results != NULL ) {
        as_v8_debug(log, "Bridge callback invoked in V8 for a batch request of %d records", n);
        data->n = n;
        data->results = (as_batch_read *)calloc(n, sizeof(as_batch_read));
        for ( uint32_t i = 0; i < n; i++ ) {
            data->results[i].result = results[i].result;
            key_clone(results[i].key, (as_key**) &data->results[i].key, log);
            if (results[i].result == AEROSPIKE_OK) {
                as_record * rec = NULL;
                rec = &data->results[i].record;
                as_v8_debug(log, "record[%d]", i);
                record_clone(&results[i].record, &rec, log);
            }
        }
        return true;
    }
    else {
        as_v8_info(log, "Brigde callback in v8 for batch called with no batch results");
        data->n = 0;
        data->results = NULL;
    }
    return false;
}

/**
 *      prepare() — Function to prepare AsyncData, for use in `execute()` and `respond()`.
 *
 *      This should only keep references to V8 or V8 structures for use in
 *      `respond()`, because it is unsafe for use in `execute()`.
 */
static void * prepare(ResolveArgs(info))
{
    Nan::HandleScope scope;
    AerospikeClient * client = ObjectWrap::Unwrap<AerospikeClient>(info.This());

    // Build the async data
    AsyncData *     data = new AsyncData;
    data->as = client->as;
    data->node_err = 0;
    data->n = 0;
    data->results = NULL;
    LogInfo * log = data->log = client->log;

    // Local variables
    as_batch * batch = &data->batch;
    data->policy = NULL;

    int arglength = info.Length();

    if ( info[arglength-1]->IsFunction()) {
<<<<<<< HEAD
        //NanAssignPersistent(data->callback, info[arglength-1].As<Function>());
=======
>>>>>>> d24f72d1
        data->callback.Reset(info[arglength-1].As<Function>());
        as_v8_detail(log, "batch_exists callback registered");
    }
    else {
        as_v8_error(log, "Arglist must contain a callback function");
        COPY_ERR_MESSAGE( data->err, AEROSPIKE_ERR_PARAM);
        goto Err_Return;
    }

    if ( info[BGET_ARG_POS_KEY]->IsArray() ) {
        Local<Array> keys = Local<Array>::Cast(info[BGET_ARG_POS_KEY]);
        if( batch_from_jsarray(batch, keys, log) != AS_NODE_PARAM_OK) {
            as_v8_debug(log, "parsing batch keys failed");
            COPY_ERR_MESSAGE( data->err, AEROSPIKE_ERR_PARAM);
            goto Err_Return;
        }
    }
    else {
        as_v8_debug(log, "Batch key must be an array of key objects");
        //Parameter passed is not an array of Key Objects "ERROR..!"
        COPY_ERR_MESSAGE( data->err, AEROSPIKE_ERR_PARAM);
        goto Err_Return;
    }

    if (arglength > 2 ) {
        if ( info[BGET_ARG_POS_BPOLICY]->IsObject() ) {
            data->policy = (as_policy_batch*) cf_malloc(sizeof(as_policy_batch));
            if (batchpolicy_from_jsobject(data->policy, info[BGET_ARG_POS_BPOLICY]->ToObject(), log) != AS_NODE_PARAM_OK) {
                as_v8_error(log, "Parsing batch policy failed");
                COPY_ERR_MESSAGE( data->err, AEROSPIKE_ERR_PARAM);
                goto Err_Return;
            }
        }
        else {
            as_v8_error(log, "Batch policy must be an object");
            COPY_ERR_MESSAGE( data->err, AEROSPIKE_ERR_PARAM);
            goto Err_Return;
        }
    }

    return data;

Err_Return:
    data->node_err = 1;
    return data;
}

/**
 *      execute() — Function to execute inside the worker-thread.
 *
 *      It is not safe to access V8 or V8 data structures here, so everything
 *      we need for input and output should be in the AsyncData structure.
 */
static void execute(uv_work_t * req)
{
    // Fetch the AsyncData structure
    AsyncData * data = reinterpret_cast<AsyncData *>(req->data);

    // Data to be used.
    aerospike *     as      = data->as;
    as_error  *     err     = &data->err;
    as_batch  *     batch   = &data->batch;
    as_policy_batch * policy= data->policy;
    LogInfo *       log     = data->log;

    if( as->cluster == NULL) {
        as_v8_debug(log, "Cluster Object is NULL, can't perform the operation");
        data->node_err = 1;
        COPY_ERR_MESSAGE(data->err, AEROSPIKE_ERR_PARAM);
    }
    // Invoke the blocking call.
    // Check for no parameter errors from Nodejs
    if( data->node_err == 0) {
        as_v8_debug(log, "Submitting batch request to server with %d keys", batch->keys.size);
        aerospike_batch_exists(as, err, policy, batch, batch_exists_callback, (void*) req->data);
        if( err->code != AEROSPIKE_OK) {
            data->results = NULL;
            data->n = 0;
        }
        as_batch_destroy(batch);
    }
}

/**
 *  respond() — Function to be called after `execute()`. Used to send response
 *  to the callback.
 *
 *  This function will be run inside the main event loop so it is safe to use
 *  V8 again. This is where you will convert the results into V8 types, and
 *  call the callback function with those results.
 */
static void respond(uv_work_t * req, int status)
{
    Nan::HandleScope scope;
    // Fetch the AsyncData structure
    AsyncData * data    = reinterpret_cast<AsyncData *>(req->data);
    as_error *  err     = &data->err;
    uint32_t num_rec    = data->n;
    as_batch_read * batch_results = data->results;

    LogInfo * log = data->log;

    // maintain a linked list of pointers to be freed after the nodejs callback is called
    // Buffer object is not garbage collected by v8 gc. Have to delete explicitly
    // to avoid memory leak.

    // Build the arguments array for the callback
    Local<Value> argv[2];

    if ( data->node_err == 1 ) {
        // Sets the err->code and err->message in the 'err' variable
        err->func = NULL;
        err->line = 0;
        err->file = NULL;
        argv[0] = error_to_jsobject(err, log);
        argv[1] = Nan::Null();
    }
    else if ( num_rec == 0 || batch_results == NULL ) {
        argv[0] = error_to_jsobject(err, log);
        argv[1] = Nan::Null();
    }
    else {

        int rec_found = 0;

        // the result is an array of batch results
        Local<Array> results = Nan::New<Array>(num_rec);

        for ( uint32_t i = 0; i< num_rec; i++) {

            as_status status = batch_results[i].result;
            as_record * record = &batch_results[i].record;
            const as_key * key = batch_results[i].key;

            // a batch result object attributes:
            //   - status
            //   - key
            //   - metadata
            Local<Object> result = Nan::New<Object>();

            // status attribute
            result->Set(Nan::New("status").ToLocalChecked(), Nan::New(status));

            // key attribute - should always be sent
            result->Set(Nan::New("key").ToLocalChecked(), key_to_jsobject(key, log));

            if(batch_results[i].result == AEROSPIKE_OK) {

                // metadata attribute
                result->Set(Nan::New("metadata").ToLocalChecked(), recordmeta_to_jsobject(record, log));

                rec_found++;
            }
            else {
                as_v8_debug(log, "Record[%d] not returned by server ", i);
            }

            // clean up
            as_key_destroy((as_key *) key);
            as_record_destroy(record);

            // append to the result array
            results->Set(i, result);
        }

        as_v8_debug(log, "%d record objects are present in the batch array",  rec_found);
<<<<<<< HEAD
        argv[0] = (error_to_jsobject(err, log));
        argv[1] = (results);
=======
        argv[0] = error_to_jsobject(err, log);
        argv[1] = (results);  
>>>>>>> d24f72d1
    }

    // Surround the callback in a try/catch for safety`
    Nan::TryCatch try_catch;

    // Execute the callback.
    Local<Function> cb = Nan::New<Function>(data->callback);

    Nan::MakeCallback(Nan::GetCurrentContext()->Global(), cb, 2, argv);

    as_v8_debug(log,"Invoked the callback");

    // Process the exception, if any
    if ( try_catch.HasCaught() ) {
        Nan::FatalException(try_catch);
    }

    // Dispose the Persistent handle so the callback
    // function can be garbage-collected
    data->callback.Reset();

    // clean up any memory we allocated
    if ( data->node_err == 1) {
        free(data->results);
    }
    if (batch_results != NULL) {
        free(batch_results);
    }

    if(data->policy != NULL)
    {
        cf_free(data->policy);
    }

    as_v8_debug(log, "Cleaned up the resources");
    delete data;
    delete req;
}

/*******************************************************************************
 *  OPERATION
 ******************************************************************************/

/**
 *      The 'batchExists()' Operation
 */
NAN_METHOD(AerospikeClient::BatchExists)
{
    async_invoke(info, prepare, execute, respond);
}
<|MERGE_RESOLUTION|>--- conflicted
+++ resolved
@@ -126,10 +126,6 @@
     int arglength = info.Length();
 
     if ( info[arglength-1]->IsFunction()) {
-<<<<<<< HEAD
-        //NanAssignPersistent(data->callback, info[arglength-1].As<Function>());
-=======
->>>>>>> d24f72d1
         data->callback.Reset(info[arglength-1].As<Function>());
         as_v8_detail(log, "batch_exists callback registered");
     }
@@ -296,13 +292,8 @@
         }
 
         as_v8_debug(log, "%d record objects are present in the batch array",  rec_found);
-<<<<<<< HEAD
-        argv[0] = (error_to_jsobject(err, log));
-        argv[1] = (results);
-=======
         argv[0] = error_to_jsobject(err, log);
-        argv[1] = (results);  
->>>>>>> d24f72d1
+        argv[1] = results;
     }
 
     // Surround the callback in a try/catch for safety`
