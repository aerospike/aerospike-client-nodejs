--- conflicted
+++ resolved
@@ -82,14 +82,8 @@
         for ( uint32_t i = 0; i < n; i++ ) {
             data->results[i].result = results[i].result;
             as_v8_debug(log, "batch result for the key");
-<<<<<<< HEAD
-            // AS_DEBUG(log, _KEY, results[i].key);
             key_clone(results[i].key, (as_key**) &data->results[i].key, log);
             if (results[i].result == AEROSPIKE_OK) {
-=======
-            key_clone(results[i].key, (as_key**) &data->results[i].key, log); 
-            if (results[i].result == AEROSPIKE_OK) {            
->>>>>>> d24f72d1
                 as_record * rec = NULL ;
                 rec = &data->results[i].record;
 
@@ -135,13 +129,7 @@
 
     LogInfo * log = data->log = client->log;
 
-<<<<<<< HEAD
     if ( info[arglength-1]->IsFunction()) {
-        //NanAssignPersistent(data->callback, info[arglength-1].As<Function>());
-=======
-    if ( info[arglength-1]->IsFunction()) { 
-		 
->>>>>>> d24f72d1
         data->callback.Reset(info[arglength-1].As<Function>());
         as_v8_detail(log, "batch_get callback registered");
     }
@@ -353,10 +341,6 @@
     as_v8_debug(log,"Invoked the callback");
     // Dispose the Persistent handle so the callback
     // function can be garbage-collected
-<<<<<<< HEAD
-    //data->callback.Reset();
-=======
->>>>>>> d24f72d1
     data->callback.Reset();
 
     // clean up any memory we allocated
