/*******************************************************************************
 * Copyright 2013-2014 Aerospike, Inc.
 *
 * Licensed under the Apache License, Version 2.0 (the "License");
 * you may not use this file except in compliance with the License.
 * You may obtain a copy of the License at
 *
 *     http://www.apache.org/licenses/LICENSE-2.0
 *
 * Unless required by applicable law or agreed to in writing, software
 * distributed under the License is distributed on an "AS IS" BASIS,
 * WITHOUT WARRANTIES OR CONDITIONS OF ANY KIND, either express or implied.
 * See the License for the specific language governing permissions and
 * limitations under the License.
 ******************************************************************************/

extern "C" {
    #include <aerospike/aerospike.h>
    #include <aerospike/as_config.h>
    #include <aerospike/aerospike_index.h>
}

#include <node.h>
#include <cstdlib>
#include <unistd.h>

#include "client.h"
#include "async.h"
#include "conversions.h"
#include "log.h"

#define NS_NAME 0
#define INDEX_NAME 1
#define INFO_POLICY 2
using namespace v8;

/*******************************************************************************
 *  TYPES
 ******************************************************************************/

/**
 *  AsyncData — Data to be used in async calls.
 *
 *  libuv allows us to pass around a pointer to an arbitraty object when
 *  running asynchronous functions. We create a data structure to hold the
 *  data we need during and after async work.
 */
typedef struct AsyncData {
    aerospike * as;
    int param_err;
    as_error err;
    as_policy_info* policy;
    as_namespace ns;
    char * index;
    LogInfo * log;
    Nan::Persistent<Function> callback;
} AsyncData;


/*******************************************************************************
 *  FUNCTIONS
 ******************************************************************************/

/**
 *  prepare() — Function to prepare AsyncData, for use in `execute()` and `respond()`.
 *
 *  This should only keep references to V8 or V8 structures for use in
 *  `respond()`, because it is unsafe for use in `execute()`.
 */
static void * prepare(ResolveArgs(info))
{

    Nan::HandleScope scope;
    // Unwrap 'this'
    AerospikeClient * client    = ObjectWrap::Unwrap<AerospikeClient>(info.This());

    // Build the async data
    AsyncData * data            = new AsyncData;
    data->as                    = client->as;
    // Local variables
    data->policy                        = NULL;
    LogInfo * log               = data->log = client->log;
    data->param_err             = 0;
    int argc                    = info.Length();


    // The last argument should be a callback function.
    if ( info[argc-1]->IsFunction()) {
<<<<<<< HEAD
        //NanAssignPersistent(data->callback, info[argc-1].As<Function>());
=======
		 
>>>>>>> d24f72d1
        data->callback.Reset(info[argc-1].As<Function>());
        as_v8_detail(log, "Node.js Callback Registered");
    }
    else {
        as_v8_error(log, "No callback to register");
        COPY_ERR_MESSAGE(data->err, AEROSPIKE_ERR_PARAM);
        data->param_err = 1;
        return data;
    }

    // The first argument should be the namespace name.
    if ( info[NS_NAME]->IsString()) {
        strcpy( data->ns, *String::Utf8Value(info[NS_NAME]->ToString()));
        as_v8_detail(log, "The index creation on namespace %s", data->ns);
    }
    else {
        as_v8_error(log, "namespace should be string");
        COPY_ERR_MESSAGE(data->err, AEROSPIKE_ERR_PARAM);
        data->param_err = 1;
        return data;
    }

    if ( info[INDEX_NAME]->IsString()) {
        data->index = strdup(*String::Utf8Value(info[INDEX_NAME]->ToString()));
        as_v8_detail(log, "The index to be created %s", data->index);
    }
    else
    {
        as_v8_error(log, "index name should be passed as a string");
        COPY_ERR_MESSAGE(data->err, AEROSPIKE_ERR_PARAM);
        data->param_err = 1;
        return data;
    }

    if ( argc > 3 ) {
        if ( !info[INFO_POLICY]->IsUndefined() && !info[INFO_POLICY]->IsNull())
        {
            data->policy = (as_policy_info*)cf_malloc(sizeof(as_policy_info));
            if(infopolicy_from_jsobject(data->policy, info[INFO_POLICY]->ToObject(), log) != AS_NODE_PARAM_OK) {
                as_v8_error(log, "infopolicy shoule be an object");
                COPY_ERR_MESSAGE(data->err, AEROSPIKE_ERR_PARAM);
                data->param_err = 1;
                return data;
            }
        }
    }

    as_v8_debug(log, "Parsing node.js Data Structures : Success");
    return data;
}

/**
 *  execute() — Function to execute inside the worker-thread.
 *
 *  It is not safe to access V8 or V8 data structures here, so everything
 *  we need for input and output should be in the AsyncData structure.
 */
static void execute(uv_work_t * req)
{
    // Fetch the AsyncData structure
    AsyncData * data         = reinterpret_cast<AsyncData *>(req->data);
    aerospike * as           = data->as;
    as_error *  err          = &data->err;
    as_policy_info* policy   = data->policy;
    LogInfo * log            = data->log;

    // Invoke the blocking call.
    // The error is handled in the calling JS code.
    if (as->cluster == NULL) {
        data->param_err = 1;
        COPY_ERR_MESSAGE(data->err, AEROSPIKE_ERR_PARAM);
        as_v8_error(log, "Not connected to cluster ");
    }

    if ( data->param_err == 0) {
        as_v8_debug(log, "Invoking aerospike index remove");
        aerospike_index_remove(as, err, policy, data->ns, data->index);
    }

}

/**
 *  AfterWork — Function to execute when the Work is complete
 *
 *  This function will be run inside the main event loop so it is safe to use
 *  V8 again. This is where you will convert the results into V8 types, and
 *  call the callback function with those results.
 */
static void respond(uv_work_t * req, int status)
{

    Nan::HandleScope scope;
    // Fetch the AsyncData structure
    AsyncData * data    = reinterpret_cast<AsyncData *>(req->data);
    as_error *  err     = &data->err;
    LogInfo * log       = data->log;
    as_v8_debug(log, "SINDEX remove : response is");

    Local<Value> argv[1];
    // Build the arguments array for the callback
    if (data->param_err == 0) {
        argv[0] = error_to_jsobject(err, log);
    }
    else {
        err->func = NULL;
        as_v8_debug(log, "Parameter error for sindex remove");
<<<<<<< HEAD
        argv[0] = (error_to_jsobject(err, log));
    }
=======
        argv[0] = error_to_jsobject(err, log);
    }   
>>>>>>> d24f72d1

    // Surround the callback in a try/catch for safety
    Nan::TryCatch try_catch;
    
    Local<Function> cb = Nan::New<Function>(data->callback);
    // Execute the callback.
    if ( !cb->IsNull() ) {
        Nan::MakeCallback(Nan::GetCurrentContext()->Global(), cb, 1, argv);
        as_v8_debug(log, "Invoked sindex remove callback");
    }

    // Process the exception, if any
    if ( try_catch.HasCaught() ) {
        Nan::FatalException(try_catch);
    }

    // Dispose the Persistent handle so the callback
    // function can be garbage-collected
    data->callback.Reset();

    // clean up any memory we allocated

    if ( data->param_err == 0) {
        if(data->policy != NULL)
        {
            cf_free(data->policy);
        }
        as_v8_debug(log, "Cleaned up all the structures");
    }

    delete data;
    delete req;
}

/*******************************************************************************
 *  OPERATION
 ******************************************************************************/

/**
 *  The 'put()' Operation
 */
NAN_METHOD(AerospikeClient::sindexRemove)
{
    async_invoke(info, prepare, execute, respond);
}<|MERGE_RESOLUTION|>--- conflicted
+++ resolved
@@ -86,11 +86,6 @@
 
     // The last argument should be a callback function.
     if ( info[argc-1]->IsFunction()) {
-<<<<<<< HEAD
-        //NanAssignPersistent(data->callback, info[argc-1].As<Function>());
-=======
-		 
->>>>>>> d24f72d1
         data->callback.Reset(info[argc-1].As<Function>());
         as_v8_detail(log, "Node.js Callback Registered");
     }
@@ -197,13 +192,8 @@
     else {
         err->func = NULL;
         as_v8_debug(log, "Parameter error for sindex remove");
-<<<<<<< HEAD
-        argv[0] = (error_to_jsobject(err, log));
-    }
-=======
         argv[0] = error_to_jsobject(err, log);
-    }   
->>>>>>> d24f72d1
+    }
 
     // Surround the callback in a try/catch for safety
     Nan::TryCatch try_catch;
