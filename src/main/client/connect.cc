/*******************************************************************************
 * Copyright 2013-2014 Aerospike, Inc.
 *
 * Licensed under the Apache License, Version 2.0 (the "License");
 * you may not use this file except in compliance with the License.
 * You may obtain a copy of the License at
 *
 *     http://www.apache.org/licenses/LICENSE-2.0
 *
 * Unless required by applicable law or agreed to in writing, software
 * distributed under the License is distributed on an "AS IS" BASIS,
 * WITHOUT WARRANTIES OR CONDITIONS OF ANY KIND, either express or implied.
 * See the License for the specific language governing permissions and
 * limitations under the License.
 ******************************************************************************/

extern "C" {
    #include <aerospike/aerospike.h>
    #include <aerospike/aerospike_key.h>
    #include <aerospike/as_config.h>
    #include <aerospike/as_key.h>
    #include <aerospike/as_record.h>
}

#include <node.h>
#include <cstdlib>
#include <unistd.h>

#include "client.h"
#include "async.h"
#include "conversions.h"
#include "log.h"

using namespace v8;

/*******************************************************************************
 *  OPERATION
 ******************************************************************************/

/**
 * Connect to an Aerospike Cluster
 */
NAN_METHOD(AerospikeClient::Connect)
{
    Nan::HandleScope scope;
    AerospikeClient * client = ObjectWrap::Unwrap<AerospikeClient>(info.This());

    Local<Function> callback;

    if (info.Length() > 0 && info[0]->IsFunction()) {
        callback = Local<Function>::Cast(info[0]);
    }
    else {
        as_v8_error(client->log, " Callback not provided, Parameter error");
<<<<<<< HEAD
        info.GetReturnValue().Set(info.Holder());
=======
        info.GetReturnValue().Set(Nan::Null());
>>>>>>> d24f72d1
    }

    as_error err;

    aerospike_connect(client->as, &err);

    Local<Value> argv[2];

    argv[0] = error_to_jsobject(&err, client->log);

    if (err.code != AEROSPIKE_OK) {
        client->as->cluster = NULL;
        argv[1] = (info.Holder());
        as_v8_error(client->log, "Connecting to Cluster Failed");
        Nan::MakeCallback(Nan::GetCurrentContext()->Global(), callback, 2, argv);
<<<<<<< HEAD
        info.GetReturnValue().Set(info.Holder());
=======
        info.GetReturnValue().Set(Nan::Null());
>>>>>>> d24f72d1
    }
    else {
        argv[1] = (info.Holder());
        as_v8_debug(client->log, "Connecting to Cluster: Success");
        Nan::MakeCallback(Nan::GetCurrentContext()->Global(), callback, 2, argv);
        info.GetReturnValue().Set(info.Holder());
    }
}<|MERGE_RESOLUTION|>--- conflicted
+++ resolved
@@ -52,11 +52,7 @@
     }
     else {
         as_v8_error(client->log, " Callback not provided, Parameter error");
-<<<<<<< HEAD
-        info.GetReturnValue().Set(info.Holder());
-=======
         info.GetReturnValue().Set(Nan::Null());
->>>>>>> d24f72d1
     }
 
     as_error err;
@@ -72,11 +68,7 @@
         argv[1] = (info.Holder());
         as_v8_error(client->log, "Connecting to Cluster Failed");
         Nan::MakeCallback(Nan::GetCurrentContext()->Global(), callback, 2, argv);
-<<<<<<< HEAD
-        info.GetReturnValue().Set(info.Holder());
-=======
         info.GetReturnValue().Set(Nan::Null());
->>>>>>> d24f72d1
     }
     else {
         argv[1] = (info.Holder());
