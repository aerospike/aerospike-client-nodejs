--- conflicted
+++ resolved
@@ -223,11 +223,7 @@
 					{
 						int min = filter->Get(String::NewSymbol("min"))->ToObject()->IntegerValue();
 						int max = filter->Get(String::NewSymbol("max"))->ToObject()->IntegerValue();
-<<<<<<< HEAD
-						as_query_where( query, bin_name, integer_range(min, max));
-=======
 						as_query_where( query, bin_name, as_integer_range(min, max));
->>>>>>> a2ced186
 						as_v8_debug(log, "Integer range predicate from %d to %d", min, max);
 						break;
 					}
@@ -237,11 +233,7 @@
 						if( type == AS_INDEX_NUMERIC) 
 						{
 							int val = filter->Get(String::NewSymbol("val"))->ToObject()->IntegerValue();
-<<<<<<< HEAD
-							as_query_where( query, bin_name, integer_equals(val));
-=======
 							as_query_where( query, bin_name, as_integer_equals(val));
->>>>>>> a2ced186
 							as_v8_debug(log," Integer equality predicate %d", val);
 							break;
 						}
@@ -249,11 +241,7 @@
 						{
 							Local<Value> val = filter->Get(String::NewSymbol("val"));
 							bin_val   = strdup(*String::Utf8Value(val));
-<<<<<<< HEAD
-							as_query_where( query, bin_name,string_equals(bin_val));
-=======
 							as_query_where( query, bin_name,as_string_equals(bin_val));
->>>>>>> a2ced186
 							as_v8_debug(log, " String equality predicate %s", bin_val);
 							break;
 						}
