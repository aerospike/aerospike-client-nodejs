/*******************************************************************************
 * Copyright 2013-2021 Aerospike Inc.
 *
 * Licensed under the Apache License, Version 2.0 (the "License");
 * you may not use this file except in compliance with the License.
 * You may obtain a copy of the License at
 *
 *     http://www.apache.org/licenses/LICENSE-2.0
 *
 * Unless required by applicable law or agreed to in writing, software
 * distributed under the License is distributed on an "AS IS" BASIS,
 * WITHOUT WARRANTIES OR CONDITIONS OF ANY KIND, either express or implied.
 * See the License for the specific language governing permissions and
 * limitations under the License.
 ******************************************************************************/

#include <cstdint>
#include <node.h>

#include "policy.h"
#include "conversions.h"
#include "expressions.h"
#include "predexp.h"

extern "C" {
#include <aerospike/as_policy.h>
#include <aerospike/as_event.h>
#include <aerospike/as_predexp.h>
}

using namespace v8;

int eventpolicy_from_jsobject(as_policy_event* policy, Local<Object> obj, const LogInfo* log)
{
	if (obj->IsUndefined() || obj->IsNull()) {
		return AS_NODE_PARAM_ERR;
	}
	int rc = 0;
	as_policy_event_init(policy);
	if ((rc = get_optional_int32_property(&policy->max_commands_in_process, NULL, obj, "maxCommandsInProcess", log)) != AS_NODE_PARAM_OK) {
		return rc;
	}
	if ((rc = get_optional_uint32_property(&policy->max_commands_in_queue, NULL, obj, "maxCommandsInQueue", log)) != AS_NODE_PARAM_OK) {
		return rc;
	}
	if ((rc = get_optional_uint32_property(&policy->queue_initial_capacity, NULL, obj, "queueInitialCapacity", log)) != AS_NODE_PARAM_OK) {
		return rc;
	}
	as_v8_detail(log, "Parsing event policy: success");
	return  AS_NODE_PARAM_OK;
}

int infopolicy_from_jsobject(as_policy_info* policy, Local<Object> obj, const LogInfo* log)
{
	if (obj->IsUndefined() || obj->IsNull()) {
		return AS_NODE_PARAM_ERR;
	}
	int rc = 0;
	as_policy_info_init(policy);
	if ((rc = get_optional_uint32_property(&policy->timeout, NULL, obj, "timeout", log)) != AS_NODE_PARAM_OK) {
		return rc;
	}
	// if ((rc = get_optional_uint32_property(&policy->timeout, NULL, obj, "totalTimeout", log)) != AS_NODE_PARAM_OK) {
	// 	return rc;
	// }
	if ((rc = get_optional_bool_property(&policy->send_as_is, NULL, obj, "sendAsIs", log)) != AS_NODE_PARAM_OK) {
		return rc;
	}
	if ((rc = get_optional_bool_property(&policy->check_bounds, NULL, obj, "checkBounds", log)) != AS_NODE_PARAM_OK) {
		return rc;
	}
	as_v8_detail(log, "Parsing info policy: success");
	return  AS_NODE_PARAM_OK;
}

int basepolicy_from_jsobject(as_policy_base* policy, Local<Object> obj, const LogInfo* log)
{
	int rc = 0;
	if ((rc = get_optional_uint32_property(&policy->socket_timeout, NULL, obj, "socketTimeout", log)) != AS_NODE_PARAM_OK) {
		return rc;
	}
	if ((rc = get_optional_uint32_property(&policy->total_timeout, NULL, obj, "timeout", log)) != AS_NODE_PARAM_OK) {
		return rc;
	}
	// if ((rc = get_optional_uint32_property(&policy->total_timeout, NULL, obj, "totalTimeout", log)) != AS_NODE_PARAM_OK) {
	// 	return rc;
	// }
	if ((rc = get_optional_uint32_property(&policy->max_retries, NULL, obj, "retry", log)) != AS_NODE_PARAM_OK) {
		return rc;
	}
	if ((rc = get_optional_bool_property(&policy->compress, NULL, obj, "compress", log)) != AS_NODE_PARAM_OK) {
		return rc;
	}

	Local<Value> predexp_val = Nan::Get(obj, Nan::New("predexp").ToLocalChecked()).ToLocalChecked();
	if (predexp_val->IsArray()) {
		Local<Array> predexp_ary = Local<Array>::Cast(predexp_val);
		int size = predexp_ary->Length();
		if (size > 0) {
			policy->predexp = as_predexp_list_create(size);
			for (int i = 0; i < size; i++) {
				Local<Object> predexpObj = Nan::Get(predexp_ary, i).ToLocalChecked().As<Object>();
				as_predexp_base* predexp = convert_predexp(predexpObj);
				as_predexp_list_add(policy->predexp, predexp);
			}
		}
	}

	Local<Value> exp_val = Nan::Get(obj, Nan::New("filterExpression").ToLocalChecked()).ToLocalChecked();
	if (exp_val->IsArray()) {
		Local<Array> exp_ary = Local<Array>::Cast(exp_val);
		if ((rc = compile_expression(exp_ary, &policy->filter_exp, log)) != AS_NODE_PARAM_OK) {
			return rc;
		}
	} else if (exp_val->IsNull() || exp_val->IsUndefined()) {
		// no-op
	} else {
		as_v8_error(log, "Invalid filter expression value");
		return AS_NODE_PARAM_ERR;
	}

	return AS_NODE_PARAM_OK;
}

int operatepolicy_from_jsobject(as_policy_operate* policy, Local<Object> obj, const LogInfo* log)
{
	int rc = 0;
	as_policy_operate_init(policy);
	if ((rc = basepolicy_from_jsobject(&policy->base, obj, log)) != AS_NODE_PARAM_OK) {
		return rc;
	}
	if ((rc = get_optional_uint32_property((uint32_t*) &policy->exists, NULL, obj, "exists", log)) != AS_NODE_PARAM_OK) {
		return rc;
	}
	if ((rc = get_optional_uint32_property((uint32_t*) &policy->gen, NULL, obj, "gen", log)) != AS_NODE_PARAM_OK) {
		return rc;
	}
	if ((rc = get_optional_uint32_property((uint32_t*) &policy->key, NULL, obj, "key", log)) != AS_NODE_PARAM_OK) {
		return rc;
	}
	if ((rc = get_optional_uint32_property((uint32_t*) &policy->commit_level, NULL, obj, "commitLevel", log)) != AS_NODE_PARAM_OK) {
		return rc;
	}
	if ((rc = get_optional_uint32_property((uint32_t*) &policy->replica, NULL, obj, "replica", log)) != AS_NODE_PARAM_OK) {
		return rc;
	}
	if ((rc = get_optional_uint32_property((uint32_t*) &policy->read_mode_ap, NULL, obj, "readModeAP", log)) != AS_NODE_PARAM_OK) {
		return rc;
	}
	if ((rc = get_optional_uint32_property((uint32_t*) &policy->read_mode_sc, NULL, obj, "readModeSC", log)) != AS_NODE_PARAM_OK) {
		return rc;
	}
	if ((rc = get_optional_bool_property(&policy->deserialize, NULL, obj, "deserialize", log)) != AS_NODE_PARAM_OK) {
		return rc;
	}
	if ((rc = get_optional_bool_property(&policy->durable_delete, NULL, obj, "durableDelete", log)) != AS_NODE_PARAM_OK) {
		return rc;
	}
	as_v8_detail(log, "Parsing operate policy: success");
	return AS_NODE_PARAM_OK;
}

int batchpolicy_from_jsobject(as_policy_batch* policy, Local<Object> obj, const LogInfo* log)
{
	int rc = 0;
	as_policy_batch_init(policy);
	if ((rc = basepolicy_from_jsobject(&policy->base, obj, log)) != AS_NODE_PARAM_OK) {
		return rc;
	}
	if ((rc = get_optional_uint32_property((uint32_t*) &policy->read_mode_ap, NULL, obj, "readModeAP", log)) != AS_NODE_PARAM_OK) {
		return rc;
	}
	if ((rc = get_optional_uint32_property((uint32_t*) &policy->read_mode_sc, NULL, obj, "readModeSC", log)) != AS_NODE_PARAM_OK) {
		return rc;
	}
	if ((rc = get_optional_bool_property(&policy->deserialize, NULL, obj, "deserialize", log)) != AS_NODE_PARAM_OK) {
		return rc;
	}
	if ((rc = get_optional_bool_property(&policy->allow_inline, NULL, obj, "allowInline", log)) != AS_NODE_PARAM_OK) {
		return rc;
	}
	if ((rc = get_optional_bool_property(&policy->send_set_name, NULL, obj, "sendSetName", log)) != AS_NODE_PARAM_OK) {
		return rc;
	}
	as_v8_detail(log, "Parsing batch policy: success");
	return AS_NODE_PARAM_OK;
}

int removepolicy_from_jsobject(as_policy_remove* policy, Local<Object> obj, const LogInfo* log)
{
	int rc = 0;
	as_policy_remove_init(policy);
	if ((rc = basepolicy_from_jsobject(&policy->base, obj, log)) != AS_NODE_PARAM_OK) {
		return rc;
	}
	if ((rc = get_optional_uint32_property((uint32_t*) &policy->generation, NULL, obj, "generation", log)) != AS_NODE_PARAM_OK) {
		return rc;
	}
	if ((rc = get_optional_uint32_property((uint32_t*) &policy->key, NULL, obj, "key", log)) != AS_NODE_PARAM_OK) {
		return rc;
	}
	if ((rc = get_optional_uint32_property((uint32_t*) &policy->gen, NULL, obj, "gen", log)) != AS_NODE_PARAM_OK) {
		return rc;
	}
	if ((rc = get_optional_uint32_property((uint32_t*) &policy->commit_level, NULL, obj, "commitLevel", log)) != AS_NODE_PARAM_OK) {
		return rc;
	}
	if ((rc = get_optional_bool_property(&policy->durable_delete, NULL, obj, "durableDelete", log)) != AS_NODE_PARAM_OK) {
		return rc;
	}
	as_v8_detail(log, "Parsing remove policy: success");
	return AS_NODE_PARAM_OK;
}

int readpolicy_from_jsobject(as_policy_read* policy, Local<Object> obj, const LogInfo* log)
{
	int rc = 0;
	as_policy_read_init( policy );
	if ((rc = basepolicy_from_jsobject(&policy->base, obj, log)) != AS_NODE_PARAM_OK) {
		return rc;
	}
	if ((rc = get_optional_uint32_property((uint32_t*) &policy->key, NULL, obj, "key", log)) != AS_NODE_PARAM_OK) {
		return rc;
	}
	if ((rc = get_optional_uint32_property((uint32_t*) &policy->replica, NULL, obj, "replica", log)) != AS_NODE_PARAM_OK) {
		return rc;
	}
	if ((rc = get_optional_uint32_property((uint32_t*) &policy->read_mode_ap, NULL, obj, "readModeAP", log)) != AS_NODE_PARAM_OK) {
		return rc;
	}
	if ((rc = get_optional_uint32_property((uint32_t*) &policy->read_mode_sc, NULL, obj, "readModeSC", log)) != AS_NODE_PARAM_OK) {
		return rc;
	}
	if ((rc = get_optional_bool_property(&policy->deserialize, NULL, obj, "deserialize", log)) != AS_NODE_PARAM_OK) {
		return rc;
	}
	as_v8_detail(log, "Parsing read policy: success");
	return AS_NODE_PARAM_OK;
}

int writepolicy_from_jsobject(as_policy_write* policy, Local<Object> obj, const LogInfo* log)
{
	int rc = 0;
	as_policy_write_init( policy );
	if ((rc = basepolicy_from_jsobject(&policy->base, obj, log)) != AS_NODE_PARAM_OK) {
		return rc;
	}
	if ((rc = get_optional_uint32_property((uint32_t*) &policy->gen, NULL, obj, "gen", log)) != AS_NODE_PARAM_OK) {
		return rc;
	}
	if ((rc = get_optional_uint32_property(&policy->compression_threshold, NULL, obj, "compressionThreshold", log)) != AS_NODE_PARAM_OK) {
		return rc;
	}
	if ((rc = get_optional_uint32_property((uint32_t*) &policy->key, NULL, obj, "key", log)) != AS_NODE_PARAM_OK) {
		return rc;
	}
	if ((rc = get_optional_uint32_property((uint32_t*) &policy->exists, NULL, obj, "exists", log)) != AS_NODE_PARAM_OK) {
		return rc;
	}
	if ((rc = get_optional_uint32_property((uint32_t*) &policy->commit_level, NULL, obj, "commitLevel", log)) != AS_NODE_PARAM_OK) {
		return rc;
	}
	if ((rc = get_optional_bool_property(&policy->durable_delete, NULL, obj, "durableDelete", log)) != AS_NODE_PARAM_OK) {
		return rc;
	}
	as_v8_detail(log, "Parsing write policy: success");
	return AS_NODE_PARAM_OK;
}

int applypolicy_from_jsobject(as_policy_apply* policy, Local<Object> obj, const LogInfo* log)
{
	int rc = 0;
	as_policy_apply_init(policy);
	if ((rc = basepolicy_from_jsobject(&policy->base, obj, log)) != AS_NODE_PARAM_OK) {
		return rc;
	}
	if ((rc = get_optional_uint32_property((uint32_t*) &policy->key, NULL, obj, "key", log)) != AS_NODE_PARAM_OK) {
		return rc;
	}
	if ((rc = get_optional_uint32_property((uint32_t*) &policy->commit_level, NULL, obj, "commitLevel", log)) != AS_NODE_PARAM_OK) {
		return rc;
	}
	if ((rc = get_optional_uint32_property(&policy->ttl, NULL, obj, "ttl", log)) != AS_NODE_PARAM_OK) {
		return rc;
	}
	if ((rc = get_optional_bool_property(&policy->durable_delete, NULL, obj, "durableDelete", log)) != AS_NODE_PARAM_OK) {
		return rc;
	}
	as_v8_detail( log, "Parsing apply policy: success");
	return AS_NODE_PARAM_OK;
}

int querypolicy_from_jsobject(as_policy_query* policy, Local<Object> obj, const LogInfo* log)
{
	int rc = 0;
	as_policy_query_init(policy);
	if ((rc = basepolicy_from_jsobject(&policy->base, obj, log)) != AS_NODE_PARAM_OK) {
		return rc;
	}
	if ((rc = get_optional_bool_property(&policy->deserialize, NULL, obj, "deserialize", log)) != AS_NODE_PARAM_OK) {
		return rc;
	}
<<<<<<< HEAD
=======
	if ((rc = get_optional_bool_property(&policy->fail_on_cluster_change, NULL, obj, "failOnClusterChange", log)) != AS_NODE_PARAM_OK) {
		return rc;
	}
	if ((rc = get_optional_uint32_property(&policy->info_timeout, NULL, obj, "infoTimeout", log)) != AS_NODE_PARAM_OK) {
		return rc;
	}
>>>>>>> 8b73b307
	as_v8_detail( log, "Parsing query policy : success");
	return AS_NODE_PARAM_OK;
}

int scanpolicy_from_jsobject(as_policy_scan* policy, Local<Object> obj, const LogInfo* log)
{
	int rc = 0;
	as_policy_scan_init(policy);
	if ((rc = basepolicy_from_jsobject(&policy->base, obj, log)) != AS_NODE_PARAM_OK) {
		return rc;
	}
	if ((rc = get_optional_bool_property(&policy->durable_delete, NULL, obj, "durableDelete", log)) != AS_NODE_PARAM_OK) {
		return rc;
	}
	if ((rc = get_optional_uint32_property((uint32_t*) &policy->records_per_second, NULL, obj, "recordsPerSecond", log)) != AS_NODE_PARAM_OK) {
		return rc;
	}
	if ((rc = get_optional_uint32_property((uint32_t*) &policy->max_records, NULL, obj, "maxRecords", log)) != AS_NODE_PARAM_OK) {
		return rc;
	}
	as_v8_detail( log, "Parsing scan policy: success");
	return AS_NODE_PARAM_OK;
}<|MERGE_RESOLUTION|>--- conflicted
+++ resolved
@@ -300,15 +300,6 @@
 	if ((rc = get_optional_bool_property(&policy->deserialize, NULL, obj, "deserialize", log)) != AS_NODE_PARAM_OK) {
 		return rc;
 	}
-<<<<<<< HEAD
-=======
-	if ((rc = get_optional_bool_property(&policy->fail_on_cluster_change, NULL, obj, "failOnClusterChange", log)) != AS_NODE_PARAM_OK) {
-		return rc;
-	}
-	if ((rc = get_optional_uint32_property(&policy->info_timeout, NULL, obj, "infoTimeout", log)) != AS_NODE_PARAM_OK) {
-		return rc;
-	}
->>>>>>> 8b73b307
 	as_v8_detail( log, "Parsing query policy : success");
 	return AS_NODE_PARAM_OK;
 }
