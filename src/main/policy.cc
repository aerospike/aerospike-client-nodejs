--- conflicted
+++ resolved
@@ -736,12 +736,6 @@
 		policy->metrics_listeners = *listeners;
 	}
 
-
-<<<<<<< HEAD
-	int size = 256;
-	bool defined = false;
-	if ((rc = get_optional_report_dir_property(report_dir, &defined, &size, obj, 
-=======
 	if ((rc = get_optional_string_property(&app_id, &defined, obj, 
 										   "appId", log)) != AS_NODE_PARAM_OK) {
 		if(app_id){
@@ -783,8 +777,10 @@
 		return AS_NODE_PARAM_ERR;
 	}
 
-	if ((rc = get_optional_report_dir_property((char**)&policy->report_dir, NULL, obj,
->>>>>>> 0abaa0c9
+
+	int size = 256;
+	bool defined = false;
+	if ((rc = get_optional_report_dir_property(report_dir, &defined, &size, obj,
 										   "reportDir", log)) !=
 		AS_NODE_PARAM_OK) {
 		return rc;
