--- conflicted
+++ resolved
@@ -55,14 +55,11 @@
 			cf_free(listeners);
 		}
 		if (policy != NULL) {
-<<<<<<< HEAD
 			if(report_dir){
 				cf_free(report_dir);
 			}
+			as_metrics_policy_destroy(policy);
 			cf_free(policy);
-=======
-			as_metrics_policy_destroy(policy);
->>>>>>> 0abaa0c9
 		}
 		if (latency_buckets != NULL) {
 			for (uint32_t i = 0; i < nodes_size; ++i)
@@ -95,13 +92,9 @@
 
 	bool* client_closed;
 	bool disabled = false;
-<<<<<<< HEAD
 	char* report_dir = NULL;
-=======
 	
 	as_vector* labels = NULL;
->>>>>>> 0abaa0c9
-
   as_metrics_listeners* listeners = NULL;
 	as_metrics_policy* policy = NULL;
 	as_cluster* cluster = NULL;
