# Aerospike Node.js Client [![travis][travis-image]][travis-url] [![codecov][codecov-image]][codecov-url] [![npm][npm-image]][npm-url] [![downloads][downloads-image]][downloads-url]

[travis-image]: https://travis-ci.org/aerospike/aerospike-client-nodejs.svg?branch=master
[travis-url]: https://travis-ci.org/aerospike/aerospike-client-nodejs
[codecov-image]: https://codecov.io/gh/aerospike/aerospike-client-nodejs/branch/master/graph/badge.svg
[codecov-url]: https://codecov.io/gh/aerospike/aerospike-client-nodejs
[npm-image]: https://img.shields.io/npm/v/aerospike.svg
[npm-url]: https://www.npmjs.com/package/aerospike
[downloads-image]: https://img.shields.io/npm/dm/aerospike.svg
[downloads-url]: http://npm-stat.com/charts.html?package=aerospike

An Aerospike add-on module for Node.js.

<<<<<<< HEAD
The client is compatible with Node.js v8.x, v10.x (LTS), v12.x (LTS), and v14.x
(LTS). It supports the following operating systems: CentOS/RHEL 7/8, Debian
8/9/10, Ubuntu 16.04/18.04/20.04, as well as many Linux distributions
compatible with one of these OS releases. macOS is also supported. The client
port to Windows is a community supported project and suitable for application
prototyping and development.
=======
The client is compatible with Node.js 10, 12 (LTS), 14 (LTS), and 16 (LTS). It
supports the following operating systems: CentOS/RHEL 7/8, Debian 8/9/10,
Ubuntu 18.04/20.04, as well as many Linux distributions compatible with one of
these OS releases. macOS is also supported. The client port to Windows is a
community supported project and suitable for application prototyping and
development.
>>>>>>> 82c31771

- [Usage](#Usage)
- [Prerequisites](#Prerequisites)
- [Installation](#Installation)
  - [Primer on Node.js Modules](#Primer-on-Node.js-Modules)
  - [Installing via npm Registry](#Installing-via-npm-Registry)
  - [Installing via Git Repository](#Installing-via-Git-Repository)
  - [C Client Resolution](#C-Client-Resolution)
    - [Force Download](#Force-Download)
    - [Custom Search Path](#Custom-Search-Path)
- [Documentation](#Documentation)
- [Tests](#Tests)
- [Benchmarks](#Benchmarks)

<a name="Usage"></a>
## Usage

The following is very simple example how to create, update, read and remove a
record using the Aerospike database.

```js
const Aerospike = require('aerospike')

const config = {
  hosts: '192.168.33.10:3000'
}
const key = new Aerospike.Key('test', 'demo', 'demo')

Aerospike.connect(config)
  .then(client => {
    const bins = {
      i: 123,
      s: 'hello',
      b: Buffer.from('world'),
      d: new Aerospike.Double(3.1415),
      g: Aerospike.GeoJSON.Point(103.913, 1.308),
      l: [1, 'a', {x: 'y'}],
      m: {foo: 4, bar: 7}
    }
    const meta = { ttl: 10000 }
    const policy = new Aerospike.WritePolicy({
      exists: Aerospike.policy.exists.CREATE_OR_REPLACE
    })

    return client.put(key, bins, meta, policy)
      .then(() => {
        const ops = [
          Aerospike.operations.incr('i', 1),
          Aerospike.operations.read('i'),
          Aerospike.lists.append('l', 'z'),
          Aerospike.maps.removeByKey('m', 'bar')
        ]

        return client.operate(key, ops)
      })
      .then(result => {
        console.log(result.bins) // => { i: 124, l: 4, m: null }

        return client.get(key)
      })
      .then(record => {
        console.log(record.bins) // => { i: 124,
                                 //      s: 'hello',
                                 //      b: <Buffer 77 6f 72 6c 64>,
                                 //      d: 3.1415,
                                 //      g: '{"type":"Point","coordinates":[103.913,1.308]}',
                                 //      l: [ 1, 'a', { x: 'y' }, 'z' ],
                                 //      m: { foo: 4 } }
      })
      .then(() => client.close())
  })
  .catch(error => {
    console.error('Error: %s [%i]', error.message, error.code)
    if (error.client) {
      error.client.close()
    }
  })
```

<a name="Prerequisites"></a>
## Prerequisites

The Aerospike Node.js client supports all Node.js [LTS
releases](https://github.com/nodejs/Release#release-schedule). To download and
install the latest stable version of Node.js, visit
[nodejs.org](http://nodejs.org/) or use the version that comes bundled with
your operating system.

The package includes a native add-on. `gcc`/`g++` v4.8 or newer or
`clang`/`clang++` v3.4 or newer are required to build the add-on.

The Aerospike add-on depends on the Aerospike C client library, which is
downloaded during package installation. Either the cURL or Wget command line tool
is required for this. See ["C Client Resolution"](#C-Client-Resolution) below for
further information.

The package has the following compile time/run time dependencies:

| Library Name | Description |
| --- | --- |
| libssl | |
| libcrypto | Required for RIPEMD160 hash function. |
| libz | Required for (optional) command compression. |

### CentOS/RHEL

To install library prerequisites via `yum`:

```bash
sudo yum install gcc-c++ openssl-devel zlib-devel
```

### Debian

To install library prerequisites via `apt-get`:

```bash
sudo apt-get install g++ libssl1.0.0 libssl-dev libz-dev
```

### Ubuntu

To install library prerequisites via `apt-get`:

```bash
sudo apt-get install g++ libssl1.0.0 libssl-dev zlib1g-dev
```

### Mac OS X

Before starting with the Aerospike Nodejs Client, please make sure the following prerequisites are met:

- Mac OS X 10.8 or greater.
- Xcode 5 or greater.

#### Openssl library installation in Mac OS X.

```bash
$ brew install openssl
$ brew link openssl --force
```

### Windows

See [Prerequisites for Aerospike Node.js Client on Windows](https://github.com/aerospike/aerospike-client-nodejs/blob/master/README_WINDOWS.md).

<a name="Installation"></a>
## Installation

The Aerospike Node.js client is a Node.js add-on module utilizing the Aerospike
C client. The installation will attempt to build the add-on module prior to
installation. The build step will resolve the Aerospike C client dependency as
described in [C Client Resolution](#C-Client-Resolution).

The Aerospike Node.js client can be installed like any other Node.js module, however
we provided the following information for those not so familiar with Node.js modules.

<a name="Primer-on-Node.js-Modules"></a>
### Primer on Node.js Modules

Node.js modules are containers of JavaScript code and a `package.json`, which defines
the module, its dependencies and requirements. Modules are usually installed as
dependencies of others Node.js application or module. The modules are installed in
the application's `node_modules` directory, and can be utilized within the program
by requiring the module by name.

A module may be installed in global location via the `-g` flag. The global location
is usually reserved for modules that are not directly depended on by an application,
but may have executables which you want to be able to call regardless of the
application. This is usually the case for tools like tools like `npm` and `mocha`.

<a name="Installing-via-npm-Registry"></a>
### Installing via npm Registry

Installing via npm Registry is pretty simple and most common install method, as
it only involves a single step.

Although the module may be installed globally or locally, we recommend performing
local installs.

To install the module as a dependency of your application, run the following
from your application's directory:

	$ npm install aerospike

In most cases, an application should specify `aerospike` as a dependency in
its `package.json`.

Once installed, the module can be required in the application:

	const Aerospike = require('aerospike')

<a name="Installing-via-Git-Repository"></a>
### Installing via Git Repository

The following is relevant for users who have cloned the repository, and want
to install it as a dependency of their application.

Installing via Git Repository is slightly different from installing via npm
registry, in that you will be referencing the module by path, rather than name.

Although the module may be installed globally or locally, we recommend performing
local installs.

#### Installing Globally

This option required root permissions. This will download the Aerospike C client
only once, which will improve the experience of using the module for many users.
However, you will need to first install the package globally using root permissions.

Run the following as a user with root permission or using the sudo command:

	$ npm install -g <PATH>

Where `<PATH>` is the path to the Aerospike Node.js client's Git respository is
located. This will install the module in a globally accessible location.

To install the module as a dependency of your application, run the following
from your application's directory:

	$ npm link aerospike

Linking to the module does not require root permission.

Once linked, the module can be required in the application:

	const Aerospike = require('aerospike')

#### Installing Locally

This option does not require root permissions to install the module as a
dependency of an application. However, it will require resolving the Aerospike
C client each time you install the dependency, as it will need to exist local
to the application.

To install the module as a dependency of your application, run the following
from your application's directory:

	$ npm install <PATH>

Where `<PATH>` is the path to the Aerospike Node.js client's Git respository is
located.

Once installed, the module can be required in the application:

	const Aerospike = require('aerospike')

<a name="C-Client-Resolution"></a>
### C Client Resolution

When running `npm install`, `npm link` or `node-gyp rebuild`, the `.gyp`
script will run `scripts/aerospike-client-c.sh` to resolve the C client
dependency.

The script will check for the following files in the search paths:

- `lib/libaerospike.a`
- `include/aerospike/aerospike.h`

By default, the search paths are:

- `./aerospike-client-c`
- `/usr`

If neither are found, then it will download the C client and create the
`./aerospike-client-c` directory.

You can modify the C client resolution via:

- [force download](#Force-Download) the C client
- Specifying a [custom search path](#Custom-Search-Path) for the C client.

<a name="Force-Download"></a>
#### Force Download

To force downloading of the C client, you can specify the `DOWNLOAD=1`
environment variable. Example:

    $ DOWNLOAD=1 npm install

<a name="Custom-Search-Path"></a>
#### Custom Search Path

If you have the Aerospike C client installed in a non-standard location or
built from source, then you can specify the search path for the build step to
use while resolving the Aerospike C client library.

Use the `AEROSPIKE_C_LIB_PATH=<PATH>` environment variable to specify the search path for the
Aerospike C client. The `<PATH>` must be the path to a directory containing
`lib` and `include` subdirectories.

The following is an example of specifying the path to the Aerospike C client
build directory:

    $ export AEROSPIKE_C_LIB_PATH=~/aerospike-client-c/target/Linux-x86_64


<a name="Documentation"></a>
## Documentation

Detailed documentation of the client's API can be found at
[http://www.aerospike.com/apidocs/nodejs](https://www.aerospike.com/apidocs/nodejs).
This documentation is build from the client's source using [JSDocs
v3](http://usejsdoc.org/index.html) for every release.

The API docs also contain a few basic tutorials:

* [Getting Started - Connecting to an Aerospike database cluster](https://www.aerospike.com/apidocs/nodejs/tutorial-getting_started.html)
* [Managing Aerospike connections in a Node cluster](https://www.aerospike.com/apidocs/nodejs/tutorial-node_clusters.html)
* [Handling asynchronous database operations using Callbacks, Promises or `async`/`await`](https://www.aerospike.com/apidocs/nodejs/tutorial-callbacks_promises_async_await.html)

A variety of additional example applications are provided in the
[`examples`](examples) directory of this repository.

Backward incompatible API changes by release are documented at
https://www.aerospike.com/docs/client/nodejs/usage/incompatible.html.

### API Versioning

The Aerospike Node.js client library follows [semantic versioning](http://semver.org/).
Changes which break backwards compatibility will be indicated by an increase in
the major version number. Minor and patch releases, which increment only the
second and third version number, will always be backwards compatible.


<a name="Tests"></a>
## Tests

The client includes a comprehensive test suite using
[Mocha](http://mochajs.org). The tests can be found in the ['test'](test)
directory.

Before running the tests, you need to update the dependencies:

    $ npm update

To run all the test cases:

    $ npm test

To run the tests and also report on test coverage:

    $ npm run coverage

<a name="Benchmarks"></a>
## Benchmarks

Benchmark utilies are provided in the [`benchmarks`](benchmarks) directory.
See the [`benchmarks/README.md`](benchmarks/README.md) for details.


## License

The Aerospike Node.js Client is made available under the terms of the Apache
License, Version 2, as stated in the file `LICENSE`.

Individual files may be made available under their own specific license, all
compatible with Apache License, Version 2. Please see individual files for
details.<|MERGE_RESOLUTION|>--- conflicted
+++ resolved
@@ -11,21 +11,12 @@
 
 An Aerospike add-on module for Node.js.
 
-<<<<<<< HEAD
-The client is compatible with Node.js v8.x, v10.x (LTS), v12.x (LTS), and v14.x
-(LTS). It supports the following operating systems: CentOS/RHEL 7/8, Debian
-8/9/10, Ubuntu 16.04/18.04/20.04, as well as many Linux distributions
-compatible with one of these OS releases. macOS is also supported. The client
-port to Windows is a community supported project and suitable for application
-prototyping and development.
-=======
 The client is compatible with Node.js 10, 12 (LTS), 14 (LTS), and 16 (LTS). It
 supports the following operating systems: CentOS/RHEL 7/8, Debian 8/9/10,
 Ubuntu 18.04/20.04, as well as many Linux distributions compatible with one of
 these OS releases. macOS is also supported. The client port to Windows is a
 community supported project and suitable for application prototyping and
 development.
->>>>>>> 82c31771
 
 - [Usage](#Usage)
 - [Prerequisites](#Prerequisites)
