--- conflicted
+++ resolved
@@ -2,84 +2,44 @@
 # Alpine Linux. Since there is no pre-build package for the Aerospike C Client
 # SDK for Alpine Linux, this Dockerfile first builds the C Client SDK from source
 # (a submodule for the Node.js client), then builds the Node.js client using it.
-# Stage 2 install the Node.js client into the final Docker image, to keep the size of 
+# Stage 2 install the Node.js client into the final Docker image, to keep the size of
 # that image minimal (i.e. no build dependencies).
 #
 # Note: The AS_NODEJS_VERSION must use version 4.0.3 and up since this is where the
-# C client submodule was introduced. 
+# C client submodule was introduced.
 
-<<<<<<< HEAD
-# Stage 1: Build Aerospike C client
-FROM node:lts-alpine as c-builder
-
-WORKDIR /src
-
-ENV AS_C_VERSION 6.0.2
-=======
 # Stage 1: Build Aerospike C client and Node.js client
 FROM node:lts-alpine as as-node-builder
 WORKDIR /src
 
 ENV AS_NODEJS_VERSION v5.0.1
->>>>>>> 9af0552b
 
 RUN apk update
 RUN apk add --no-cache \
     build-base \
     libuv-dev \
     openssl-dev \
-<<<<<<< HEAD
-    zlib-dev
-=======
     lua5.1-dev \
     zlib-dev \
     git \
     python3
->>>>>>> 9af0552b
 
 RUN git clone --branch ${AS_NODEJS_VERSION} --recursive https://github.com/aerospike/aerospike-client-nodejs
 # TODO: build-command.sh might be broken for alpine in some versions, use latest version when it's in git
 COPY build-commands.sh /src/aerospike-client-nodejs/scripts/build-commands.sh
 
-<<<<<<< HEAD
-# Stage 2: Build Aerospike Node.js client
-FROM node:lts-alpine as node-builder
-WORKDIR /src
-
-COPY --from=c-builder /src/aerospike-client-c/target/Linux-x86_64/include/ aerospike-client-c/include/
-COPY --from=c-builder /src/aerospike-client-c/target/Linux-x86_64/lib/ aerospike-client-c/lib/
-
-ENV AS_NODEJS_VERSION 5.0.1
-ENV PREFIX=/src/aerospike-client-c/
-
-RUN apk update
-RUN apk add --no-cache \
-    build-base \
-    python3 \
-    zlib-dev
-
-RUN npm install aerospike@${AS_NODEJS_VERSION}
-
-# Stage 3: Aerospike Node.js Runtime
-=======
 RUN cd /src/aerospike-client-nodejs \
     && /src/aerospike-client-nodejs/scripts/build-c-client.sh \
     && npm install /src/aerospike-client-nodejs --unsafe-perm --build-from-source
 
 # Stage 2: Deploy Aerospike Node.js Runtime only
->>>>>>> 9af0552b
 FROM node:lts-alpine
 WORKDIR /src
 
 RUN apk add --no-cache \
-<<<<<<< HEAD
-    zlib \
-    openssl
-=======
       zlib \
-      openssl 
+      openssl
 
 COPY --from=as-node-builder /src/aerospike-client-nodejs/ aerospike-client-nodejs/
->>>>>>> 9af0552b
 
 RUN  npm install /src/aerospike-client-nodejs