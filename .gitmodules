[submodule "aerospike-client-c"]
	path = aerospike-client-c
	url = https://github.com/aerospike/aerospike-client-c.git
<<<<<<< HEAD
	branch = stage
=======
	branch = CLIENT-3642-stage
>>>>>>> d9c13ab2
<|MERGE_RESOLUTION|>--- conflicted
+++ resolved
@@ -1,8 +1,4 @@
 [submodule "aerospike-client-c"]
 	path = aerospike-client-c
 	url = https://github.com/aerospike/aerospike-client-c.git
-<<<<<<< HEAD
-	branch = stage
-=======
-	branch = CLIENT-3642-stage
->>>>>>> d9c13ab2
+	branch = stage