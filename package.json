--- conflicted
+++ resolved
@@ -40,12 +40,7 @@
     "expect.js": "^0.3",
     "mocha": "^3.0",
     "yargs": "1.2.1",
-<<<<<<< HEAD
     "standard": "^10.0",
-    "deasync": "^0.1.4",
-=======
-    "standard": "^9.0",
->>>>>>> 809ce97c
     "jsdoc": "^3.4.0",
     "ink-docstrap": "^1.1.0"
   },
