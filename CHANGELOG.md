--- conflicted
+++ resolved
@@ -6,11 +6,8 @@
 
 * **New Features**
   * Support boolean particle type. This feature requires server version 5.6+. [#428](https://github.com/aerospike/aerospike-client-nodejs/pull/428)
-<<<<<<< HEAD
   * Add support for Aerospike Expressions
-=======
   * Added TypeScript typings. [#446](https://github.com/aerospike/aerospike-client-nodejs/pull/446) Thanks to [@bit0r1n](https://github.com/bit0r1n)!
->>>>>>> d9bb23b3
 
 * **Updates**
   * *BREAKING*: This client requires server version 4.9 or later.
