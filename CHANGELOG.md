--- conflicted
+++ resolved
@@ -4,12 +4,6 @@
 
 ## [Unreleased]
 
-<<<<<<< HEAD
-* **Updates**
-  * *BREAKING*: This client requires server version 4.9 or later.
-  * *BREAKING*: Remove support for CentOS 6.
-  * Update C client library to [v5.1.0](http://www.aerospike.com/download/client/c/notes.html#5.1.0)
-=======
 * **New Features**
   * Support boolean particle type. This feature requires server version 5.6+. [#428](https://github.com/aerospike/aerospike-client-nodejs/pull/428)
 
@@ -42,7 +36,6 @@
 
 * **Bug Fixes**
   * CLIENT-1453: Client release v3.16.3 fails to install on Amazon Linux [#403](https://github.com/aerospike/aerospike-client-nodejs/issues/403)
->>>>>>> 82c31771
 
 ## [3.16.3] - 2021-02-09
 
