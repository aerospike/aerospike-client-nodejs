--- conflicted
+++ resolved
@@ -5,14 +5,10 @@
 ## [Unreleased]
 
 * **New Features**
-  * Support compressed commands and responses. This feature requires Aerospike Enterprise Server versions >= 4.8. [#335](https://github.com/aerospike/aerospike-client-nodejs/pull/335)
+  * Support compressed commands and responses. Requires Aerospike Enterprise Server versions >= 4.8. [#335](https://github.com/aerospike/aerospike-client-nodejs/pull/335)
   * Add per-node opened/closed connection stats. [#336](https://github.com/aerospike/aerospike-client-nodejs/pull/336)
-<<<<<<< HEAD
-  * Support write operations on background scans & queries. This feature requires Aerospike Server versions >= 4.7. [#338](https://github.com/aerospike/aerospike-client-nodejs/pull/338)
-=======
-  * Support compressed commands and responses. This feature requires Enterprise Server versions >= 4.8. [#335](https://github.com/aerospike/aerospike-client-nodejs/pull/335)
-  * Support new records-per-second limit for scans, replacing scan priority. Requires server version >= 4.7. [#335](https://github.com/aerospike/aerospike-client-nodejs/pull/339)
->>>>>>> b97130de
+  * Support write operations on background scans & queries. Requires Aerospike Server versions >= 4.7. [#338](https://github.com/aerospike/aerospike-client-nodejs/pull/338)
+  * Support new records-per-second limit for scans, replacing scan priority. Requires Aerospike Server versions >= 4.7. [#339](https://github.com/aerospike/aerospike-client-nodejs/pull/339)
 
 * **Updates**
   * Update C client library to [v4.6.9](http://www.aerospike.com/download/client/c/notes.html#4.6.9).
