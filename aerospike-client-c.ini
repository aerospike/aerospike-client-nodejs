# Version number of the Aerospike C Client package
<<<<<<< HEAD
AEROSPIKE_C_VERSION=5.1.0
=======
AEROSPIKE_C_VERSION=4.6.20
>>>>>>> e07e3eba

# Use the package build with libuv support
AEROSPIKE_C_FLAVOR=libuv

# Version number of the dependencies package for C client (Windows only)
AEROSPIKE_C_DEPS_VERSION=1.0.1<|MERGE_RESOLUTION|>--- conflicted
+++ resolved
@@ -1,9 +1,6 @@
 # Version number of the Aerospike C Client package
-<<<<<<< HEAD
+
 AEROSPIKE_C_VERSION=5.1.0
-=======
-AEROSPIKE_C_VERSION=4.6.20
->>>>>>> e07e3eba
 
 # Use the package build with libuv support
 AEROSPIKE_C_FLAVOR=libuv
