--- conflicted
+++ resolved
@@ -1,10 +1,5 @@
 # Version number of the Aerospike C Client package
-<<<<<<< HEAD
-
 AEROSPIKE_C_VERSION=5.2.1
-=======
-AEROSPIKE_C_VERSION=4.6.24
->>>>>>> 8b73b307
 
 # Use the package build with libuv support
 AEROSPIKE_C_FLAVOR=libuv
