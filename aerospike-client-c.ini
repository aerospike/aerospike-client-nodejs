--- conflicted
+++ resolved
@@ -1,10 +1,6 @@
 # Version number of the Aerospike C Client package
-<<<<<<< HEAD
-AEROSPIKE_C_VERSION=5.1.0
-=======
 
 AEROSPIKE_C_VERSION=5.2.1
->>>>>>> 82c31771
 
 # Use the package build with libuv support
 AEROSPIKE_C_FLAVOR=libuv
