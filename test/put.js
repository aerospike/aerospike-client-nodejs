--- conflicted
+++ resolved
@@ -17,11 +17,7 @@
 /* global describe, it */
 
 // we want to test the built aerospike module
-<<<<<<< HEAD
-const aerospike = require('../lib/aerospike')
-=======
 const Aerospike = require('../lib/aerospike')
->>>>>>> 822ccd8c
 const helper = require('./test_helper')
 const expect = require('expect.js')
 
@@ -53,7 +49,7 @@
       var record = rgen(key, meta)
 
       // write the record then check
-      client.put(key, record, meta, function (err, key, status) {
+      client.put(key, record, meta, function (err, key) {
         expect(err).not.to.be.ok()
 
         client.get(key, function (err, _record, _metadata, _key) {
@@ -78,23 +74,24 @@
     var mgen = metagen.constant({ttl: 1000})
     var rgen = recgen.record({i: valgen.integer(), s: valgen.string()})
 
-      // values
-      var key = kgen()
-      var meta = mgen(key)
-      var record = rgen(key, meta)
-
-      // write the record then check
-      client.put(key, record, meta, function (err, key, status) {
-        expect(err).not.to.be.ok()
-
-        client.get(key, function (err, record, metadata, key) {
-          if (err) { throw new Error(err.message) }
-          client.remove(key, function (err, key) {
-            if (err) { throw new Error(err.message) }
-            done()
-          })
-        })
-      })
+    // values
+    var key = kgen()
+    var meta = mgen(key)
+    var record = rgen(key, meta)
+
+    // write the record then check
+    client.put(key, record, meta, function (err, key) {
+      expect(err).not.to.be.ok()
+
+      client.get(key, function (err, record, metadata, key) {
+        if (err) { throw new Error(err.message) }
+
+        client.remove(key, function (err, key) {
+          if (err) { throw new Error(err.message) }
+          done()
+        })
+      })
+    })
   })
 
   it('should write the record w/ int key', function (done) {
@@ -109,7 +106,7 @@
     var record = rgen(key, meta)
 
     // write the record then check
-    client.put(key, record, meta, function (err, key, status) {
+    client.put(key, record, meta, function (err, key) {
       expect(err).not.to.be.ok()
 
       client.get(key, function (err, record, metadata, key) {
@@ -133,7 +130,7 @@
     var meta = mgen(key)
     var record = rgen(key, meta)
     // write the record then check
-    client.put(key, record, meta, function (err, key, status) {
+    client.put(key, record, meta, function (err, key) {
       expect(err).not.to.be.ok()
 
       client.get(key, function (err, record, metadata, key) {
@@ -159,7 +156,7 @@
     var record = rgen(key, meta)
 
     // write the record and then check
-    client.put(key, record, meta, function (err, key, status) {
+    client.put(key, record, meta, function (err, key) {
       expect(err).not.to.be.ok()
 
       client.get(key, function (err, record1, metadata, key) {
@@ -174,7 +171,6 @@
     })
   })
 
-<<<<<<< HEAD
   it('shoule write a bin with double value', function (done) {
     // generators
     var kgen = keygen.string(helper.namespace, helper.set, {prefix: 'test/put/'})
@@ -189,51 +185,20 @@
     }
     // write the record and then check
     client.put(key, record, meta, function (err, key) {
-      expect(err).to.be.ok()
-      expect(err.code).to.equal(status.AEROSPIKE_OK)
+      expect(err).to.not.be.ok()
 
       client.get(key, function (err, record1, metadata, key) {
-        if (err && err.code !== status.AEROSPIKE_OK) { throw new Error(err.message) }
+        if (err) { throw new Error(err.message) }
         expect(record1.val).to.equal(record.val)
         expect(record1.dval).to.equal(record.dval.Double)
 
         client.remove(key, function (err, key) {
-          if (err && err.code !== status.AEROSPIKE_OK) { throw new Error(err.message) }
-          done()
-        })
-      })
-    })
-  })
-=======
-  // it('shoule write a bin with double value', function (done) {
-  //   // generators
-  //   var kgen = keygen.string(options.namespace, options.set, {prefix: 'test/put/'})
-  //   var mgen = metagen.constant({ttl: 1000})
-  //
-  //   // values
-  //   var key = kgen()
-  //   var meta = mgen(key)
-  //   var record = {
-  //     val: 123.45,
-  //     dval: Double(456.00)
-  //   }
-  //   // write the record and then check
-  //   client.put(key, record, meta, function (err, key) {
-  //     expect(err).not.to.be.ok()
-  //
-  //     client.get(key, function (err, record1, metadata, key) {
-  //       if (err) { throw new Error(err.message) }
-  //       expect(record1.val).to.equal(record.val)
-  //       expect(record1.dval).to.equal(record.dval.Double)
-  //
-  //       client.remove(key, function (err, key) {
-  //         if (err) { throw new Error(err.message) }
-  //         done()
-  //       })
-  //     })
-  //   })
-  // })
->>>>>>> 822ccd8c
+          if (err) { throw new Error(err.message) }
+          done()
+        })
+      })
+    })
+  })
 
   it('should write an array of map and array, map of array and map, then read', function (done) {
     // generators
@@ -247,7 +212,7 @@
     var record = rgen(key, meta)
 
     // write the record and then check
-    client.put(key, record, meta, function (err, key, status) {
+    client.put(key, record, meta, function (err, key) {
       expect(err).not.to.be.ok()
 
       client.get(key, function (err, record1, metadata, key) {
@@ -274,7 +239,7 @@
     var record = rgen(key, meta)
 
     // write the record then check
-    client.put(key, record, meta, function (err, key1, status) {
+    client.put(key, record, meta, function (err, key1) {
       expect(err).not.to.be.ok()
       expect(key1).to.have.property('ns', key.ns)
       expect(key1).to.have.property('set', key.set)
@@ -292,7 +257,7 @@
 
         record3.i++
 
-        client.put(key3, record3, meta, function (err, key4, status) {
+        client.put(key3, record3, meta, function (err, key4) {
           expect(err).not.to.be.ok()
           expect(key4).to.have.property('ns', key.ns)
           expect(key4).to.have.property('set', key.set)
@@ -329,7 +294,7 @@
     var record = rgen(key, meta)
 
     // write the record then check
-    client.put(key, record, meta, function (err, key1, status) {
+    client.put(key, record, meta, function (err, key1) {
       expect(err).not.to.be.ok()
       expect(key1).to.have.property('ns', key.ns)
       expect(key1).to.have.property('set', key.set)
@@ -349,10 +314,10 @@
           expect(key3).to.have.property('key', key.key)
 
           client.get(key3, function (err, record4, metadata4, key4) {
-            // expect(err).to.be.ok()
-            // expect(err.code).to.equal(status.AEROSPIKE_ERR_RECORD_NOT_FOUND)
-
-            client.put(key, record, meta, function (err, key5, status) {
+            expect(err).to.be.ok()
+            expect(err.code).to.equal(status.AEROSPIKE_ERR_RECORD_NOT_FOUND)
+
+            Aerospike.put(key, record, meta, function (err, key5) {
               expect(err).not.to.be.ok()
               expect(key5).to.have.property('ns', key.ns)
               expect(key5).to.have.property('set', key.set)
@@ -396,7 +361,7 @@
 
     // write the record then check
     client.put(key, record, meta, function (err, key1) {
-      // expect(err).not.to.be.ok()
+      expect(err).not.to.be.ok()
       expect(key1).to.have.property('ns', key.ns)
       expect(key1).to.have.property('set', key.set)
       expect(key1).to.have.property('key', key.key)
@@ -436,12 +401,11 @@
     record.bin_un = undefined
 
     // write the record then check
-    client.put(key, record, meta, function (err, key1, status) {
-      // expect(err).to.be.ok()
-      // expect(status.code).to.equal(client.status.AEROSPIKE_ERR_PARAM)
-
-      client.remove(key, function (err, key, status) {
-        // expect(status.code).to.equal(client.status.AEROSPIKE_ERR_RECORD_NOT_FOUND)
+    client.put(key, record, meta, function (err, key1) {
+      expect(err.code).to.equal(client.status.AEROSPIKE_ERR_PARAM)
+
+      client.remove(key, function (err, key) {
+        expect(err.code).to.equal(client.status.AEROSPIKE_ERR_RECORD_NOT_FOUND)
         done()
       })
     })
@@ -461,7 +425,7 @@
     var meta = mgen(key)
     var record = rgen(key, meta)
     // write the record then check
-    client.put(key, record, meta, function (err, key1, status) {
+    client.put(key, record, meta, function (err, key1) {
       expect(err).not.to.be.ok()
 
       client.get(key1, function (err, bins, meta, key2) {
@@ -491,7 +455,7 @@
     var meta = mgen(key)
     var record = rgen(key, meta)
     // write the record then check
-    client.put(key, record, meta, function (err, key1, status) {
+    client.put(key, record, meta, function (err, key1) {
       expect(err).not.to.be.ok()
 
       client.get(key1, function (err, bins, meta, key2) {
@@ -519,8 +483,8 @@
 
     // write the record then check
     client.put(key, record, meta, function (err, key1) {
-      // expect(err).to.be.ok()
-      // expect(err.code).to.equal(status.AEROSPIKE_ERR_PARAM)
+      expect(err).to.be.ok()
+      expect(err.code).to.equal(status.AEROSPIKE_ERR_PARAM)
       done()
     })
   })
@@ -530,18 +494,14 @@
     var mgen = metagen.constant({ttl: 1000})
 
     // values
-<<<<<<< HEAD
-    var key = aerospike.key(helper.namespace, helper.set, undefined)
-=======
-    var key = client.key(helper.namespace, helper.set, undefined)
->>>>>>> 822ccd8c
+    var key = Aerospike.key(helper.namespace, helper.set, undefined)
     var meta = mgen(key)
     var record = { }
 
     // write the record then check
     client.put(key, record, meta, function (err, key1) {
-      // expect(err).to.be.ok()
-      // expect(err.code).to.equal(status.AEROSPIKE_ERR_PARAM)
+      expect(err).to.be.ok()
+      expect(err.code).to.equal(status.AEROSPIKE_ERR_PARAM)
       done()
     })
   })
@@ -558,7 +518,7 @@
     var record = rgen(key, meta)
 
     // write the record then check
-    client.put(key, record, meta, function (err, key, status) {
+    client.put(key, record, meta, function (err, key) {
       expect(err).not.to.be.ok()
 
       // check the content of the record
@@ -566,9 +526,9 @@
         if (err) { throw new Error(err.message) }
         var mgen = metagen.constant({gen: 1})
         var meta = mgen(key)
-        var writePolicy = {gen: client.policy.gen.EQ}
-
-        client.put(key, record, meta, writePolicy, function (err, key, status) {
+        var writePolicy = {gen: Aerospike.policy.gen.EQ}
+
+        client.put(key, record, meta, writePolicy, function (err, key) {
           expect(err).not.to.be.ok()
 
           client.get(key, function (err, record, metadata, key) {
