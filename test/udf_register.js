// *****************************************************************************
// Copyright 2013-2016 Aerospike, Inc.
//
// Licensed under the Apache License, Version 2.0 (the "License")
// you may not use this file except in compliance with the License.
// You may obtain a copy of the License at
//
//     http://www.apache.org/licenses/LICENSE-2.0
//
// Unless required by applicable law or agreed to in writing, software
// distributed under the License is distributed on an "AS IS" BASIS,
// WITHOUT WARRANTIES OR CONDITIONS OF ANY KIND, either express or implied.
// See the License for the specific language governing permissions and
// limitations under the License.
// *****************************************************************************

/* global describe, it */

// we want to test the built aerospike module
<<<<<<< HEAD
const aerospike = require('../lib/aerospike')
const helper = require('./test_helper')
const expect = require('expect.js')

const status = aerospike.status
const language = aerospike.language
=======
const Aerospike = require('../lib/aerospike')
const helper = require('./test_helper')
const expect = require('expect.js')

const status = Aerospike.status
const language = Aerospike.language
>>>>>>> 822ccd8c

describe('client.udfRegister()', function (done) {
  var client = helper.client

  it('should register an UDF file to aerospike cluster', function (done) {
    var dir = __dirname
    var filename = dir + '/udf_test.lua'
    client.udfRegister(filename, function (err) {
      expect(err).not.to.be.ok()
      done()
    })
  })

  it('should register an UDF file with a LUA type to aerospike cluster', function (done) {
    var dir = __dirname
    var filename = dir + '/udf_test.lua'
    client.udfRegister(filename, language.LUA, function (err) {
      expect(err).not.to.be.ok()
      done()
    })
  })

  it('should register an UDF file with a info policy to aerospike cluster', function (done) {
    var dir = __dirname
    var filename = dir + '/udf_test.lua'
    var infopolicy = { timeout: 1000, send_as_is: true, check_bounds: false }
    client.udfRegister(filename, infopolicy, function (err) {
      expect(err).not.to.be.ok()
      done()
    })
  })

  // it('should register an UDF file with a info policy and LUA type to aerospike cluster', function (done) {
  //   var dir = __dirname
  //   var filename = dir + '/udf_test.lua'
  //   var infopolicy = { timeout: 1000, send_as_is: true, check_bounds: false }
  //   client.udfRegister(filename, language.LUA, infopolicy, function (err) {
  //     expect(err).not.to.be.ok()
  //     done()
  //   })
  // })

  it('registering a non-existent UDF file to aerospike cluster - should fail', function (done) {
    var filename = 'test.lua'
    client.udfRegister(filename, function (err) {
      expect(err).to.be.ok()
      expect(err.code).to.equal(status.AEROSPIKE_ERR)
      done()
    })
  })

  it('should register an UDF file to aerospike cluster and wait until all registration is done across all nodes in Aerospike cluster', function (done) {
    var dir = __dirname
    var filename = dir + '/udf_test.lua'
    client.udfRegister(filename, function (err) {
      expect(err).not.to.be.ok()
      client.udfRegisterWait('udf_test.lua', 1000, function (err) {
        expect(err).not.to.be.ok()
        done()
      })
    })
  })
})<|MERGE_RESOLUTION|>--- conflicted
+++ resolved
@@ -17,21 +17,12 @@
 /* global describe, it */
 
 // we want to test the built aerospike module
-<<<<<<< HEAD
-const aerospike = require('../lib/aerospike')
-const helper = require('./test_helper')
-const expect = require('expect.js')
-
-const status = aerospike.status
-const language = aerospike.language
-=======
 const Aerospike = require('../lib/aerospike')
 const helper = require('./test_helper')
 const expect = require('expect.js')
 
 const status = Aerospike.status
 const language = Aerospike.language
->>>>>>> 822ccd8c
 
 describe('client.udfRegister()', function (done) {
   var client = helper.client
@@ -64,15 +55,15 @@
     })
   })
 
-  // it('should register an UDF file with a info policy and LUA type to aerospike cluster', function (done) {
-  //   var dir = __dirname
-  //   var filename = dir + '/udf_test.lua'
-  //   var infopolicy = { timeout: 1000, send_as_is: true, check_bounds: false }
-  //   client.udfRegister(filename, language.LUA, infopolicy, function (err) {
-  //     expect(err).not.to.be.ok()
-  //     done()
-  //   })
-  // })
+  it('should register an UDF file with a info policy and LUA type to aerospike cluster', function (done) {
+    var dir = __dirname
+    var filename = dir + '/udf_test.lua'
+    var infopolicy = { timeout: 1000, send_as_is: true, check_bounds: false }
+    client.udfRegister(filename, language.LUA, infopolicy, function (err) {
+      expect(err).not.to.be.ok()
+      done()
+    })
+  })
 
   it('registering a non-existent UDF file to aerospike cluster - should fail', function (done) {
     var filename = 'test.lua'
