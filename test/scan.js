--- conflicted
+++ resolved
@@ -63,12 +63,7 @@
       const options = {
         concurrent: true,
         select: ['a', 'b', 'c'],
-<<<<<<< HEAD
-        nobins: false,
-        percent: 50
-=======
         nobins: false
->>>>>>> 82c31771
       }
       const scan = client.scan(namespace, set, options)
 
@@ -78,10 +73,6 @@
       expect(scan.concurrent).to.be.true()
       expect(scan.selected).to.eql(['a', 'b', 'c'])
       expect(scan.nobins).to.be.false()
-<<<<<<< HEAD
-      expect(scan.percent).to.equal(50)
-=======
->>>>>>> 82c31771
     })
 
     it('creates a scan without specifying the set', function () {
