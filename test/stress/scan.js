--- conflicted
+++ resolved
@@ -38,11 +38,7 @@
 
   // Execute scan using given onData handler to process each scanned record
   function executeScan (onData, done) {
-<<<<<<< HEAD
-    var scan = client.scan(helper.namespace, testSet)
-=======
     const scan = client.scan(helper.namespace, testSet)
->>>>>>> 82c31771
     scan.concurrent = true
     const stream = scan.foreach()
 
