--- conflicted
+++ resolved
@@ -224,7 +224,6 @@
       })
     })
 
-<<<<<<< HEAD
     context('with partitions settings', function () {
       helper.skipUnlessVersion('>= 6.0.0', this)
       it('returns the key if it was stored on the given partitions', function (done) {
@@ -249,7 +248,10 @@
             expect(record.key.key).to.equal(uniqueKey)
           })
           stream.on('end', done)
-=======
+        })
+      })
+    })
+
     it('returns the key matching the expression', function (done) {
       const uniqueExpKey = 'test/query/record_with_stored_key'
       const key = new Aerospike.Key(helper.namespace, testSet, uniqueExpKey)
@@ -269,8 +271,8 @@
           expect(++count).to.equal(1)
           expect(record.key).to.be.instanceof(Key)
           expect(record.key.key).to.equal(uniqueExpKey)
->>>>>>> fbdd26c9
-        })
+        })
+        stream.on('end', done)
       })
     })
 
