--- conflicted
+++ resolved
@@ -224,17 +224,10 @@
       })
     })
 
-<<<<<<< HEAD
-    it('returns the key if it was stored on the given partitions', function (done) {
-      const uniqueKey = 'test/query/record_with_stored_key'
-      const key = new Aerospike.Key(helper.namespace, testSet, uniqueKey)
-      const record = { name: uniqueKey }
-=======
     it('returns the key matching the expression', function (done) {
       const uniqueExpKey = 'test/query/record_with_stored_key'
       const key = new Aerospike.Key(helper.namespace, testSet, uniqueExpKey)
       const record = { name: uniqueExpKey }
->>>>>>> 8f47be5e
       const meta = { ttl: 300 }
       const policy = new Aerospike.WritePolicy({
         key: Aerospike.policy.key.SEND
@@ -243,23 +236,13 @@
       client.put(key, record, meta, policy, function (err) {
         if (err) throw err
         const query = client.query(helper.namespace, testSet)
-<<<<<<< HEAD
-        query.where(Aerospike.filter.equal('name', uniqueKey))
-        query.partitions(0, 4096)
-        const stream = query.foreach()
-=======
         const queryPolicy = { filterExpression: exp.keyExist(uniqueExpKey) }
         const stream = query.foreach(queryPolicy)
->>>>>>> 8f47be5e
         let count = 0
         stream.on('data', record => {
           expect(++count).to.equal(1)
           expect(record.key).to.be.instanceof(Key)
-<<<<<<< HEAD
-          expect(record.key.key).to.equal(uniqueKey)
-=======
           expect(record.key.key).to.equal(uniqueExpKey)
->>>>>>> 8f47be5e
         })
         stream.on('end', done)
       })
