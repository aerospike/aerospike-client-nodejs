{
  "name": "ts-test",
  "version": "1.0.0",
  "main": "index.js",
  "directories": {
    "test": "tests"
  },
  "scripts": {
    "test": "echo \"Error: no test specified\" && exit 1"
  },
  "author": "",
  "license": "ISC",
  "description": "",
  "dependencies": {
    "aerospike": "file:..",
    "mocha": "^11.1.0",
    "typescript": "^5.7.3"
  },
  "devDependencies": {
    "@types/chai": "^5.0.1",
    "@types/jest": "^29.5.14",
    "@types/mocha": "^10.0.10",
    "@types/semver": "^7.5.8",
<<<<<<< HEAD
    "@types/tmp": "^0.2.6",
    "@types/yargs": "^17.0.33",
    "mocha": "^10.7.3",
    "ts-node": "^10.9.2",
    "typedoc": "^0.26.7",
    "typescript": "^5.5.4"
  },
  "dependencies": {
    "aerospike": "file:..",
    "dockerode": "^4.0.4"
=======
    "@types/tmp": "^0.2.6"
>>>>>>> 998b6cb1
  }
}<|MERGE_RESOLUTION|>--- conflicted
+++ resolved
@@ -14,26 +14,20 @@
   "dependencies": {
     "aerospike": "file:..",
     "mocha": "^11.1.0",
-    "typescript": "^5.7.3"
+    "typescript": "^5.7.3",
+    "dockerode": "^4.0.4",
+    "@types/tmp": "^0.2.6"
   },
   "devDependencies": {
     "@types/chai": "^5.0.1",
     "@types/jest": "^29.5.14",
     "@types/mocha": "^10.0.10",
     "@types/semver": "^7.5.8",
-<<<<<<< HEAD
     "@types/tmp": "^0.2.6",
     "@types/yargs": "^17.0.33",
     "mocha": "^10.7.3",
     "ts-node": "^10.9.2",
     "typedoc": "^0.26.7",
     "typescript": "^5.5.4"
-  },
-  "dependencies": {
-    "aerospike": "file:..",
-    "dockerode": "^4.0.4"
-=======
-    "@types/tmp": "^0.2.6"
->>>>>>> 998b6cb1
   }
 }