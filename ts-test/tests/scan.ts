// *****************************************************************************
// Copyright 2013-2024 Aerospike, Inc.
//
// Licensed under the Apache License, Version 2.0 (the "License")
// you may not use this file except in compliance with the License.
// You may obtain a copy of the License at
//
//     http://www.apache.org/licenses/LICENSE-2.0
//
// Unless required by applicable law or agreed to in writing, software
// distributed under the License is distributed on an "AS IS" BASIS,
// WITHOUT WARRANTIES OR CONDITIONS OF ANY KIND, either express or implied.
// See the License for the specific language governing permissions and
// limitations under the License.
// *****************************************************************************

'use strict'

/* global expect, describe, it, before, after, context */
/* eslint-disable no-unused-expressions */

import Aerospike, { Scan as ScanType, Job as J, Key as K, operations, AerospikeRecord } from 'aerospike';

import { expect } from 'chai'; 
import * as helper from './test_helper';

const Scan: typeof ScanType = Aerospike.Scan
const Job: typeof J = Aerospike.Job

const Key: typeof K = Aerospike.Key
const op: typeof operations = Aerospike.operations

const keygen: any = helper.keygen
const metagen: any = helper.metagen
const putgen: any = helper.putgen
const recgen: any = helper.recgen
const valgen: any = helper.valgen

context('Scans', function () {
  const client = helper.client
  const testSet = 'test/scan-' + Math.floor(Math.random() * 100000)
  const numberOfRecords = 100
  let keys: K[] = []

  before(() => helper.udf.register('udf.lua')
    .then(() => {
      const config = {
        keygen: keygen.string(helper.namespace, testSet, { prefix: 'test/scan/', random: false }),
        recgen: recgen.record({ i: valgen.integer(), s: valgen.string() }),
        metagen: metagen.constant({ ttl: 300 }),
        policy: new Aerospike.WritePolicy({
          totalTimeout: 1000,
          key: Aerospike.policy.key.SEND,
          exists: Aerospike.policy.exists.CREATE_OR_REPLACE
        })
      }
      return putgen.put(numberOfRecords, config)
        .then((records: AerospikeRecord[]) => { keys = records.map((rec: any) => rec.key) })
    }))

  after(() => helper.udf.remove('udf.lua'))

  describe('client.scan()', function () {
    it('creates a new Scan instance and sets up it\'s properties', function () {
      const namespace = helper.namespace
      const set = 'demo'
      const options = {
        concurrent: true,
        select: ['a', 'b', 'c'],
        nobins: false
      }
      const scan: ScanType = client.scan(namespace, set, options)

      expect(scan).to.be.instanceof(Scan)
      expect(scan.ns).to.equal(helper.namespace)
      expect(scan.set).to.equal('demo')
      expect(scan.concurrent).to.be.true
      expect(scan.selected).to.eql(['a', 'b', 'c'])
      expect(scan.nobins).to.be.false
    })

    it('creates a scan without specifying the set', function () {
      const namespace: string = helper.namespace
      const scan: ScanType = client.scan(namespace, { select: ['i'] })
      expect(scan).to.be.instanceof(Scan)
      expect(scan.ns).to.equal(helper.namespace)
      expect(scan.set).to.be.null
      expect(scan.selected).to.eql(['i'])
    })
  })

  describe('scan.select()', function () {
    it('sets the selected bins from an argument list', function () {
      const scan: ScanType = client.scan(helper.namespace, helper.namespace)
      scan.select('a', 'b', 'c')
      expect(scan.selected).to.eql(['a', 'b', 'c'])
    })

    it('sets the selected bins from an array', function () {
      const scan: ScanType = client.scan(helper.namespace, helper.namespace)
      scan.select(['a', 'b', 'c'])
      expect(scan.selected).to.eql(['a', 'b', 'c'])
    })
  })

  describe('scan.foreach() #slow', function () {
    it('retrieves all records in the set', function (done) {
      this.timeout(10000) // 10 second timeout
      const scan: ScanType = client.scan(helper.namespace, testSet)
      let recordsReceived = 0
      const stream = scan.foreach()
      stream.on('data', () => recordsReceived++)
      stream.on('end', () => {
        expect(recordsReceived).to.equal(numberOfRecords)
        done()
      })
    })

    describe('scan.paginate', function () {
      it('Paginates with the correct amount of keys and pages', async function () {
        let recordsReceived = 0
        let recordTotal = 0
        let pageTotal = 0
        const lastPage = 11
        const maxRecs = 10
        const scan: ScanType = client.scan(helper.namespace, testSet, { paginate: true })
        while (1) {
          const stream = scan.foreach({ maxRecords: maxRecs })
          stream.on('error', (error: any) => { throw error })
          stream.on('data', (record: any) => {
            recordsReceived++
          })
          await new Promise((resolve: any) => {
            stream.on('end', (scanState: any) => {
              scan.scanState = scanState
              resolve()
            })
          })
          pageTotal += 1
          if (recordsReceived !== maxRecs) {
            recordTotal += recordsReceived
            expect(scan.scanState).to.equal(undefined)
            expect(pageTotal).to.equal(lastPage)
            expect(recordTotal).to.equal(numberOfRecords)
            break
          } else {
            recordTotal += recordsReceived
            recordsReceived = 0
          }
        }
      })

      it('Paginates correctly using scan.hasNextPage() and scan.nextPage()', async function () {
        let recordsReceived = 0
        let recordTotal = 0
        let pageTotal = 0
        const lastPage = 11
        const maxRecs = 10
        const scan: ScanType = client.scan(helper.namespace, testSet, { paginate: true })
        while (1) {
          const stream = scan.foreach({ maxRecords: maxRecs })
          stream.on('error', (error: any) => { throw error })
          stream.on('data', (record: any) => {
            recordsReceived++
          })
          await new Promise((resolve: any) => {
            stream.on('end', (scanState: any) => {
              scan.nextPage(scanState)
              resolve()
            })
          })
          pageTotal += 1
          if (recordsReceived !== maxRecs) {
            recordTotal += recordsReceived
            expect(scan.hasNextPage()).to.equal(false)
            expect(pageTotal).to.equal(lastPage)
            expect(recordTotal).to.equal(numberOfRecords)
            break
          } else {
            recordTotal += recordsReceived
            recordsReceived = 0
          }
        }
      })

      it('Paginates correctly using scan.results()', async function () {
        let recordsReceived = 0
        let recordTotal = 0
        let pageTotal = 0
        const lastPage = 11
        const maxRecs = 10
        const scan: ScanType = client.scan(helper.namespace, testSet, { paginate: true })
        while (1) {
          const stream = scan.foreach({ maxRecords: maxRecs })
          stream.on('error', (error: any) => { throw error })
          stream.on('data', (record: any) => {
            recordsReceived++
          })
          await new Promise((resolve: any) => {
            stream.on('end', (scanState: number[]) => {
              scan.nextPage(scanState)
              resolve()
            })
          })
          pageTotal += 1
          if (recordsReceived !== maxRecs) {
            recordTotal += recordsReceived
            expect(scan.hasNextPage()).to.equal(false)
            expect(pageTotal).to.equal(lastPage)
            expect(recordTotal).to.equal(numberOfRecords)
            break
          } else {
            recordTotal += recordsReceived
            recordsReceived = 0
          }
        }
      })
    })

    it('retrieves all records from the given partitions', function (done) {
      const scan: ScanType = client.scan(helper.namespace, testSet)
      let recordsReceived = 0
      scan.partitions(0, 4096)
      const stream = scan.foreach()
      stream.on('data', () => recordsReceived++)
      stream.on('end', () => {
        expect(recordsReceived).to.equal(numberOfRecords)
        done()
      })
    })

    it('returns the key if it is stored on the server', function (done) {
      this.timeout(10000) // 10 second timeout
      // requires { key: Aerospike.policy.key.SEND } when creating the record
      const scan: ScanType = client.scan(helper.namespace, testSet)
      const stream = scan.foreach()
      stream.on('data', record => {
        expect(record.key).to.be.instanceof(Key)
        expect(record.key.key).to.not.be.empty
        stream.abort()
      })
      stream.on('end', done)
    })

    it('attaches event handlers to the stream', function (done) {
      this.timeout(10000) // 10 second timeout
      const scan: ScanType = client.scan(helper.namespace, testSet)
      let dataHandlerCalled = false
      const stream = scan.foreach(null,
        (_record: any) => {
          dataHandlerCalled = true
          stream.abort()
        },
        (error: any) => { throw error },
        () => {
          expect(dataHandlerCalled).to.be.true
          done()
        })
    })

    it('sets a scan policy', function (done) {
      this.timeout(10000) // 10 second timeout
      const scan: ScanType = client.scan(helper.namespace, testSet)
      const policy = new Aerospike.ScanPolicy({
        totalTimeout: 10000,
        socketTimeout: 10000,
        durableDelete: true,
        recordsPerSecond: 50,
        maxRecords: 5000
      })

      const stream = scan.foreach(policy)
      stream.on('data', () => stream.abort())
      stream.on('error', (error: any) => {
        if (error.code === Aerospike.status.ERR_TIMEOUT) {
          // ignore errors caused by cluster change events
        } else {
          throw error
        }
      })
      stream.on('end', done)
    })

    context('with nobins set to true', function () {
      it('should return only meta data', function (done) {
        this.timeout(10000) // 10 second timeout
        const scan: ScanType = client.scan(helper.namespace, testSet, { nobins: true })
        const stream = scan.foreach()
        stream.on('data', record => {
          expect(record.bins).to.be.empty
          expect(record.gen).to.be.ok
          expect(record.ttl).to.be.ok
          stream.abort()
        })
        stream.on('end', done)
      })
    })

    context('with bin selection', function () {
      it('should return only selected bins', function (done) {
        this.timeout(10000) // 10 second timeout
        const scan: ScanType = client.scan(helper.namespace, testSet)
        scan.select('i')
        const stream = scan.foreach()
        stream.on('data', record => {
          expect(record.bins).to.have.all.keys('i')
          stream.abort()
        })
        stream.on('end', done)
      })
    })

    context('with max records limit', function () {
      helper.skipUnlessVersion('>= 4.9.0', this)

      it('returns at most X number of records', function (done) {
        this.timeout(10000) // 10 second timeout
        const scan: ScanType = client.scan(helper.namespace, testSet, { nobins: true })

        const maxRecords = 33
        const stream = scan.foreach({ maxRecords })
        let recordsReceived = 0
        stream.on('data', () => recordsReceived++)
        stream.on('end', () => {
          // The actual number returned may be less than maxRecords if node
          // record counts are small and unbalanced across nodes.
          expect(recordsReceived).to.be.at.most(maxRecords)
          done()
        })
      })
    })

    context('without set', function () {
      it('executes a scan without set', function (done) {
        this.timeout(10000) // 10 second timeout
        const scan: ScanType = client.scan(helper.namespace)
        let recordsReceived = 0
        const stream = scan.foreach()
        stream.on('error', (error: any) => { throw error })
        stream.on('data', () => {
          recordsReceived++
          stream.abort()
        })
        stream.on('end', () => {
          expect(recordsReceived).to.equal(1)
          done()
        })
      })
    })
  })

  describe('scan.background()', function () {
    it('applies a UDF to every record', function (done) {
      const token = valgen.string({ length: { min: 10, max: 10 } })()
      const backgroundScan = client.scan(helper.namespace, testSet)
      backgroundScan.background('udf', 'updateRecord', ['x', token], function (err: any, job: any) {
        if (err) throw err
        job.waitUntilDone(10, function (err: any) {
          if (err) throw err
          const validationScan = client.scan(helper.namespace, testSet)
          const stream = validationScan.foreach()
          stream.on('error', (error: any) => { throw error })
          stream.on('data', (record: any) => expect(record.bins.x).to.equal(token))
          stream.on('end', done)
        })
      })
    })

    it('returns a Promise that resolves to a Job', function () {
      const backgroundScan = client.scan(helper.namespace, testSet)
      return backgroundScan.background('udf', 'noop')
        .then(job => {
          expect(job).to.be.instanceof(Job)
        })
    })
  })

  describe('scan.operate()', function () {
    helper.skipUnlessVersion('>= 4.7.0', this)

    it('should perform a background scan that executes the operations #slow', async function () {
      const scan: ScanType = client.scan(helper.namespace, testSet)
      const ops = [op.write('backgroundOps', 1)]
      const job = await scan.operate(ops)
      await job.waitUntilDone()

      const key: any = keys[Math.floor(Math.random() * keys.length)]
      const record = await client.get(key)
      expect(record.bins.backgroundOps).to.equal(1)
    })

    it('should set TTL to the specified value #slow', async function () {
      const scan: ScanType = client.scan(helper.namespace, testSet)
      scan.ttl = 10800
      const ops = [op.incr('backgroundOps', 1)]
      const job = await scan.operate(ops)
      await job.waitUntilDone()

      const key: any = keys[Math.floor(Math.random() * keys.length)]
      const record = await client.get(key)
      expect(record.ttl).to.be.within(10798, 10800)
    })

    it('should set TTL to the specified value with scan options #slow', async function () {
      const scan: ScanType = client.scan(helper.namespace, testSet, { ttl: 14400 })
      const ops = [op.incr('backgroundOps', 1)]
      const job = await scan.operate(ops)
      await job.waitUntilDone()

      const key: any = keys[Math.floor(Math.random() * keys.length)]
      const record = await client.get(key)
<<<<<<< HEAD
      expect(record.ttl).to.equal(14399)
=======
>>>>>>> e01e4425
      expect(record.ttl).to.be.within(14398, 14400)

    })

    it('should perform a background scan that executes the touch operation #slow', async function () {
      const ttl = 123
      const scan: ScanType = client.scan(helper.namespace, testSet)
      const job = await scan.operate([Aerospike.operations.touch(ttl)])
      await job.waitUntilDone()

      const key: any = keys[Math.floor(Math.random() * keys.length)]
      const record = await client.get(key)
      console.log('After scan-op TTL : %d Key TTL: %d', ttl, record.ttl)
      expect(record.ttl).to.be.within(ttl - 2, ttl)
    })
  })

  describe('stream.abort()', function () {
    it('should stop the scan when the stream is aborted', function (done) {
      const scan: ScanType = client.scan(helper.namespace, testSet)
      const stream = scan.foreach()
      let recordsReceived = 0
      stream.on('data', () => {
        recordsReceived++
        if (recordsReceived === 5) {
          stream.abort()
        }
      })
      stream.on('end', () => {
        expect(recordsReceived).to.equal(5)
        done()
      })
    })
  })

  describe('job.info()', function () {
    it('returns the scan status and progress', function (done) {
      const scan: ScanType = client.scan(helper.namespace, testSet)
      scan.background('udf', 'noop', function (error: any, job: any) {
        if (error) throw error
        job.info(function (error: any, info: any) {
          if (error) throw error
          expect(info.status).to.be.within(Aerospike.jobStatus.INPROGRESS, Aerospike.jobStatus.COMPLETED)
          expect(info.recordsRead).to.be.within(0, numberOfRecords)
          expect(info.progressPct).to.be.within(0, 100)
          done()
        })
      })
    })
  })
})<|MERGE_RESOLUTION|>--- conflicted
+++ resolved
@@ -409,10 +409,6 @@
 
       const key: any = keys[Math.floor(Math.random() * keys.length)]
       const record = await client.get(key)
-<<<<<<< HEAD
-      expect(record.ttl).to.equal(14399)
-=======
->>>>>>> e01e4425
       expect(record.ttl).to.be.within(14398, 14400)
 
     })
