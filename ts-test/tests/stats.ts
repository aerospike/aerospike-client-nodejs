--- conflicted
+++ resolved
@@ -55,10 +55,6 @@
     //const dummyClient = await Aerospike.connect(config)
 
     for (const connStats of [node.syncConnections, node.asyncConnections]) {
-<<<<<<< HEAD
-      console.log(connStats)
-=======
->>>>>>> 7b3134a5
       expect(connStats.inPool).to.be.at.least(0)
       expect(connStats.inUse).to.be.at.least(0)
       expect(connStats.opened).to.be.at.least(1)
